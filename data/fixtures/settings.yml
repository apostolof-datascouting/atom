QubitSetting:
  version:
    name: version
    editable: 0
    deleteable: 0
<<<<<<< HEAD
    value: 98
=======
    value: 100
>>>>>>> 35267db2
  milestone:
    name: milestone
    editable: 0
    deleteable: 0
    value: 2
  QubitSetting_2:
    name: upload_dir
    editable: 0
    deleteable: 0
    value: uploads
  QubitSetting_3:
    name: reference_image_maxwidth
    editable: 1
    deleteable: 0
    value: 480
  QubitSetting_4:
    name: hits_per_page
    editable: 1
    deleteable: 0
    value: 10
  QubitSetting_5:
    name: multi_repository
    editable: 1
    deleteable: 0
    value: 1
  QubitSetting_sort_treeview:
    name: sort_treeview_informationobject
    editable: 1
    deleteable: 0
    value: none
  QubitSetting_sort_browser_user:
    name: sort_browser_user
    editable: 1
    deleteable: 0
    value: lastUpdated
  QubitSetting_sort_browser_anonymous:
    name: sort_browser_anonymous
    editable: 1
    deleteable: 0
    value: alphabetic
  QubitSetting_default_pub_status:
    name: defaultPubStatus
    editable: 1
    deleteable: 0
    value: 159
  QubitSetting_8:
    name: informationobject
    scope: default_template
    editable: 1
    deleteable: 0
    value: isad
  QubitSetting_9:
    name: actor
    scope: default_template
    editable: 1
    deleteable: 0
    value: isaar
  QubitSetting_10:
    name: repository
    scope: default_template
    editable: 1
    deleteable: 0
    value: isdiah
  QubitSetting_11:
    name: informationobject
    scope: ui_label
    editable: 1
    deleteable: 0
    source_culture: en
    value:
      de: 'Archivische Beschreibung'
      en: 'Archival description'
      es: 'Descripción archivística'
      fr: 'Description archivistique'
      gl: 'Descrición arquivística'
      id: 'Deskripsi Arsip'
      it: 'Descrizione archivistica'
      ja: アーカイブズ記述
      ka: 'საარქივო აღწერა'
      nl: 'Archivistische beschrijving'
      pl: 'Opis archiwalny'
      pt: 'Descrição arquivística'
      sl: 'Arhivski popis'
      th: คำอธิบายจดหมายเหตุ
  QubitSetting_12:
    name: actor
    scope: ui_label
    editable: 1
    deleteable: 0
    source_culture: en
    value:
      en: 'Authority record'
      es: 'Registro de autoridad'
      fr: 'Notice d''autorité'
      gl: 'Rexistro de autoridade'
      id: 'Pencipta Arsip'
      ja: 典拠レコード
      ka: 'ავტორიტეტული ჩანაწერი'
      nl: 'Geauthoriseerde beschrijving'
      pl: 'Hasło wzorcowe'
      pt: 'Registro de autoridade'
      sl: 'Zapis o ustvarjalcu'
      th: รายการควบคุม
  QubitSetting_13:
    name: creator
    scope: ui_label
    editable: 1
    deleteable: 0
    source_culture: en
    value:
      de: Urheber/Bestandsbildner
      en: Creator
      es: Productor
      fr: Producteur
      gl: Creador
      id: Pencipta
      it: 'Soggetto produttore'
      ja: 作成者
      ka: შემოქმედი
      nl: Archiefvormer
      pl: Twórca
      pt: Produtor
      sl: Ustvarjalec
      th: ผู้ผลิตเอกสาร
  QubitSetting_14:
    name: repository
    scope: ui_label
    editable: 1
    deleteable: 0
    source_culture: en
    value:
      de: Archiv
      en: 'Archival institution'
      es: 'Institución archivística'
      fa: منبع
      fr: 'Service d''archives'
      gl: 'Institución arquivística'
      id: 'Institusi Arsip'
      it: 'Istituzione archivistica'
      ja: アーカイブズ機関
      ka: 'საარქივო ინსტიტუცია'
      ko: 기록보존소
      nl: Archiefinstelling
      pl: 'Instytucja archiwalna'
      pt: 'Instituição de arquivo'
      pt_BR: 'Entidade custodiadora'
      sl: 'Arhivska ustanova'
      th: สถาบันจดหมายเหตุ
  QubitSetting_15:
    name: function
    scope: ui_label
    editable: 1
    deleteable: 0
    source_culture: en
    value:
      en: Function
      es: Función
      fr: Fonction
      gl: Función
      id: Fungsi
      ja: 機能
      ka: ფუნქცია
      nl: Functie
      pl: Funkcja
      pt: Função
      sl: Funkcija
      th: ฟังก์ชั่น
  QubitSetting_16:
    name: term
    scope: ui_label
    editable: 1
    deleteable: 0
    source_culture: en
    value:
      de: Begriff
      en: Term
      es: Término
      fr: Terme
      gl: Termo
      id: Istilah
      it: Termine
      ja: 用語
      ka: ვადა
      nl: Term
      pl: Termin
      pt: Termo
      sl: Izraz
      th: คำศัพท์
  QubitSetting_17:
    name: subject
    scope: ui_label
    editable: 1
    deleteable: 0
    source_culture: en
    value:
      de: Gegenstand
      en: Subject
      es: Materia
      fr: Sujet
      gl: Tema
      id: Subjek
      it: Soggetto
      ja: 主題
      ka: 'სუბიექტი (თემა, საგანი, სათაური)'
      nl: Onderwerp
      pl: Temat
      pt: Assunto
      pt_BR: Assunto
      sl: Tematika
      th: หัวข้อ
  QubitSetting_18:
    name: collection
    scope: ui_label
    editable: 1
    deleteable: 0
    source_culture: en
    value:
      de: Sammlung
      en: Fonds
      es: Fondo
      fr: collection
      gl: Fondos
      it: collezione
      ja: フォンド
      ka: ფონდები
      nl: Archief
      pl: Zespoły
      pt: Fundos
      sl: Fondi
      th: เอกสารระดับกลุ่ม
  QubitSetting_19:
    name: holdings
    scope: ui_label
    editable: 1
    deleteable: 0
    source_culture: en
    value:
      de: Bestand
      en: Holdings
      es: 'Fondos y colecciones'
      fr: Fonds
      gl: Fondos
      it: Patrimoni
      ja: 所蔵
      ka: ანაბრები
      nl: Bestanden
      pl: 'Zasoby posiadane'
      pt: Acervo
      sl: 'Arhivsko gradivo'
      th: สถานที่เก็บเอกสาร
  QubitSetting_20:
    name: place
    scope: ui_label
    editable: 1
    deleteable: 0
    source_culture: en
    value:
      de: Ort
      en: Place
      es: Lugar
      fa: مكان
      fr: Lieu
      gl: Lugar
      id: Tempat
      it: Luogo
      ja: 場所
      ka: ადგილი
      ko: 장소
      nl: Plaats
      pl: Miejsce
      pt: Local
      pt_BR: local
      sl: Kraj
      th: จัด
  QubitSetting_21:
    name: name
    scope: ui_label
    editable: 1
    deleteable: 0
    source_culture: en
    value:
      de: Name
      en: Name
      es: Nombre
      fa: نام
      fr: Nom
      gl: Nome
      id: Nama
      it: Nome
      ja: 名称
      ka: სახელი
      ko: 이름
      nl: Naam
      pl: Nazwa
      pt: Nome
      pt_BR: nome
      sl: Ime
      th: ชื่อ
  QubitSetting_22:
    name: digitalobject
    scope: ui_label
    editable: 1
    deleteable: 0
    source_culture: en
    value:
      de: 'Digitales Objekt'
      en: 'Digital object'
      es: 'Objeto digital'
      fr: 'Objet numérique'
      id: 'Objek Digital'
      it: 'Oggetto digitale'
      ja: ディジタルオブジェクト
      ka: 'ციფრული ობიექტი'
      nl: 'Digitaal object'
      pl: 'Obiekt cyfrowy'
      pt: 'Objeto digital'
      sl: 'Digitalni objekt'
      th: วัตถุดิจิตอล
  QubitSetting_23:
    name: physicalobject
    scope: ui_label
    editable: 1
    deleteable: 0
    source_culture: en
    value:
      de: 'Physisches Objekt'
      en: 'Physical storage'
      es: 'Unidad de almacenaje'
      fr: 'Localisation physique'
      gl: 'Almacenamento físico'
      id: 'Penyimpanan Fisik'
      it: 'Oggetto fisico'
      ja: 物理的記憶
      ka: 'ფიზიკური საცავი'
      nl: 'Fysieke opslag'
      pl: 'Fizyczne miejsce przechowywania'
      pt: 'Depósito físico'
      sl: 'Fizična hramba'
      th: การเก็บเอกสารทางกายภาพ
  QubitSetting_24:
    name: mediatype
    scope: ui_label
    editable: 1
    deleteable: 0
    source_culture: en
    value:
      de: Medienart
      en: 'Media type'
      es: 'Tipo de soporte'
      fa: 'نوع رسانه'
      fr: 'Type de support'
      gl: 'Tipo de medio'
      it: 'Tipo di media'
      ja: メディア種別
      ka: 'მედია ტიპი'
      nl: mediatype
      pl: 'Typ medium'
      pt: 'Tipo de suporte'
      pt_BR: Tipo
      sl: 'Vrsta medija'
      th: ประเภทสื่อ
  QubitSetting_25:
    name: materialtype
    scope: ui_label
    editable: 1
    deleteable: 0
    source_culture: en
    value:
      de: Materialart
      en: 'Material type'
      es: 'Tipo de material'
      fr: 'Type de document'
      gl: 'Tipo de material'
      it: 'Tipo di materiale'
      ja: 資料種別
      ka: 'მასალის ტიპი'
      nl: 'Soort materiaal'
      pl: 'Typ materiału'
      pt: 'Tipo de material'
      sl: 'Vrsta gradiva'
      th: ประเภทเอกสาร
  QubitSetting_26:
    name: en
    scope: i18n_languages
    editable: 1
    deleteable: 0
    value: en
  QubitSetting_27:
    name: fr
    scope: i18n_languages
    editable: 1
    deleteable: 1
    value: fr
  QubitSetting_28:
    name: es
    scope: i18n_languages
    editable: 1
    deleteable: 1
    value: es
  QubitSetting_29:
    name: nl
    scope: i18n_languages
    editable: 1
    deleteable: 1
    value: nl
  QubitSetting_30:
    name: pt
    scope: i18n_languages
    editable: 1
    deleteable: 1
    value: pt
  QubitSetting_oai_enabled:
    name: oai_enabled
    scope: oai
    editable: 1
    deleteable: 0
    value: 0
  QubitSetting_oai_repository_code:
    name: oai_repository_code
    scope: oai
    editable: 1
    deleteable: 0
    value: ''
  QubitSetting_resumption_token_limit:
    name: resumption_token_limit
    scope: oai
    editable: 1
    deleteable: 0
    value: 100
  QubitSetting_inherit_code_informationobject:
    name: inherit_code_informationobject
    editable: 1
    deleteable: 0
    value: 1
  toggleDescription:
    name: toggleDescription
    value: 1
  toggleLogo:
    name: toggleLogo
    value: 1
  toggleTitle:
    name: toggleTitle
    value: 1
  QubitSetting_checkForUpdates:
    name: check_for_updates
    value: 1
  QubitSetting_explodeMultipageFiles:
    name: explode_multipage_files
    value: 0
  QubitSetting_showTooltips:
    name: show_tooltips
    value: 1
  QubitSetting_accessionMask:
    name: accession_mask
    value: '%Y-%m-%d/#i'
  QubitSetting_accessionCounter:
    name: accession_counter
    value: 0
  QubitSetting_separatorCharacter:
    name: separator_character
    value: -
  QubitSetting_repositoryQuota:
    name: repository_quota
    value: -1
    editable: 1
  QubitSetting_useJobScheduler:
    name: use_job_scheduler
    value: 0
  QubitSetting_swordDepositDir:
    name: sword_deposit_dir
    value: /tmp
  QubitSetting_requireSslAdmin:
    name: require_ssl_admin
    value: 0
  QubitSetting_requireStrongPasswords:
    name: require_strong_passwords
    value: 0
  QubitSetting_limitAdminIp:
    name: limit_admin_ip
    value: ''
  Qubit_Settings_visibleElements_IsadImmediateSource:
    name: isad_immediate_source
    scope: element_visibility
    value: 1
  Qubit_Settings_visibleElements_IsadAppraisalDestruction:
    name: isad_appraisal_destruction
    scope: element_visibility
    value: 1
  Qubit_Settings_visibleElements_IsadNotes:
    name: isad_notes
    scope: element_visibility
    value: 1
  Qubit_Settings_visibleElements_IsadPhysicalCondition:
    name: isad_physical_condition
    scope: element_visibility
    value: 1
  Qubit_Settings_visibleElements_IsadControlDescriptionIdentifier:
    name: isad_control_description_identifier
    scope: element_visibility
    value: 1
  Qubit_Settings_visibleElements_IsadControlInstitutionIdentifier:
    name: isad_control_institution_identifier
    scope: element_visibility
    value: 1
  Qubit_Settings_visibleElements_IsadControlRulesConventions:
    name: isad_control_rules_conventions
    scope: element_visibility
    value: 1
  Qubit_Settings_visibleElements_IsadControlStatus:
    name: isad_control_status
    scope: element_visibility
    value: 1
  Qubit_Settings_visibleElements_IsadControlLevelOfDetail:
    name: isad_control_level_of_detail
    scope: element_visibility
    value: 1
  Qubit_Settings_visibleElements_IsadControlDates:
    name: isad_control_dates
    scope: element_visibility
    value: 1
  Qubit_Settings_visibleElements_IsadControlLanguages:
    name: isad_control_languages
    scope: element_visibility
    value: 1
  Qubit_Settings_visibleElements_IsadControlScripts:
    name: isad_control_scripts
    scope: element_visibility
    value: 1
  Qubit_Settings_visibleElements_IsadControlSources:
    name: isad_control_sources
    scope: element_visibility
    value: 1
  Qubit_Settings_visibleElements_IsadControlArchivistsNotes:
    name: isad_control_archivists_notes
    scope: element_visibility
    value: 1
  Qubit_Settings_visibleElements_RadGeneralNotes:
    name: rad_general_notes
    scope: element_visibility
    value: 1
  Qubit_Settings_visibleElements_RadConservationNotes:
    name: rad_conservation_notes
    scope: element_visibility
    value: 1
  Qubit_Settings_visibleElements_RadPhysicalCondition:
    name: rad_physical_condition
    scope: element_visibility
    value: 1
  Qubit_Settings_visibleElements_RadImmediateSource:
    name: rad_immediate_source
    scope: element_visibility
    value: 1
  Qubit_Settings_visibleElements_RadControlDescriptionIdentifier:
    name: rad_control_description_identifier
    scope: element_visibility
    value: 1
  Qubit_Settings_visibleElements_RadControlInstitutionIdentifier:
    name: rad_control_institution_identifier
    scope: element_visibility
    value: 1
  Qubit_Settings_visibleElements_RadControlRulesConventions:
    name: rad_control_rules_conventions
    scope: element_visibility
    value: 1
  Qubit_Settings_visibleElements_RadControlStatus:
    name: rad_control_status
    scope: element_visibility
    value: 1
  Qubit_Settings_visibleElements_RadControlLevelOfDetail:
    name: rad_control_level_of_detail
    scope: element_visibility
    value: 1
  Qubit_Settings_visibleElements_RadControlDates:
    name: rad_control_dates
    scope: element_visibility
    value: 1
  Qubit_Settings_visibleElements_RadControlLanguage:
    name: rad_control_language
    scope: element_visibility
    value: 1
  Qubit_Settings_visibleElements_RadControlScript:
    name: rad_control_script
    scope: element_visibility
    value: 1
  Qubit_Settings_visibleElements_RadControlSources:
    name: rad_control_sources
    scope: element_visibility
    value: 1
  Qubit_Settings_visibleElements_digitalObjectUrl:
    name: digital_object_url
    scope: element_visibility
    value: 1
  Qubit_Settings_visibleElements_digitalObjectFileName:
    name: digital_object_file_name
    scope: element_visibility
    value: 1
  Qubit_Settings_visibleElements_digitalObjectMediaType:
    name: digital_object_media_type
    scope: element_visibility
    value: 1
  Qubit_Settings_visibleElements_digitalObjectMimeType:
    name: digital_object_mime_type
    scope: element_visibility
    value: 1
  Qubit_Settings_visibleElements_digitalObjectFilesize:
    name: digital_object_file_size
    scope: element_visibility
    value: 1
  Qubit_Settings_visibleElements_digitalObjectUploaded:
    name: digital_object_uploaded
    scope: element_visibility
    value: 1
  Qubit_Settings_visibleElements_physicalStorage:
    name: physical_storage
    scope: element_visibility
    value: 1<|MERGE_RESOLUTION|>--- conflicted
+++ resolved
@@ -3,11 +3,7 @@
     name: version
     editable: 0
     deleteable: 0
-<<<<<<< HEAD
-    value: 98
-=======
     value: 100
->>>>>>> 35267db2
   milestone:
     name: milestone
     editable: 0
