# You can find more information about this file on the symfony website:
# http://www.symfony-project.org/reference/1_4/en/11-App

<<<<<<< HEAD
all:
  qubit_cache_class: sfAPCCache
=======
# Default values
all:

  # Upload limit (in gigabytes), possible values:
  #  Zero              => Uploads forbidden
  #  Negative integer  => Unlimited uploads
  #  Positive integer  => Number of gigabytes
  upload_limit: -1
>>>>>>> 4f9681de
<|MERGE_RESOLUTION|>--- conflicted
+++ resolved
@@ -1,11 +1,6 @@
 # You can find more information about this file on the symfony website:
 # http://www.symfony-project.org/reference/1_4/en/11-App
 
-<<<<<<< HEAD
-all:
-  qubit_cache_class: sfAPCCache
-=======
-# Default values
 all:
 
   # Upload limit (in gigabytes), possible values:
@@ -13,4 +8,5 @@
   #  Negative integer  => Unlimited uploads
   #  Positive integer  => Number of gigabytes
   upload_limit: -1
->>>>>>> 4f9681de
+
+  qubit_cache_class: sfAPCCache