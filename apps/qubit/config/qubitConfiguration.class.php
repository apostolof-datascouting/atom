--- conflicted
+++ resolved
@@ -20,12 +20,8 @@
 class qubitConfiguration extends sfApplicationConfiguration
 {
   const
-<<<<<<< HEAD
-    VERSION = '2.0';
-=======
     // Required format: x.y.z
-    VERSION = '1.4.0';
->>>>>>> 35267db2
+    VERSION = '2.0.0';
 
   public function responseFilterContent(sfEvent $event, $content)
   {
