<?php // Using $sf_user->hasGroup() since it relies on database,
      // $sf_user->hasCredential('administrator') relies on session storage
      // This adds more db access but we are caching anyways
      // See also issue 2266
      $isAdministrator = $sf_user->hasGroup(QubitAclGroup::ADMINISTRATOR_ID) ?>

<?php foreach (array($adminMenu, $importMenu, $manageMenu, $addMenu) as $menu): ?>

<<<<<<< HEAD
  <div id="<?php echo $menu->getName() ?>-menu">

    <a class="top-item top-dropdown icon" data-toggle="dropdown" data-target="#"><?php echo $menu->getLabel(array('cultureFallback' => true)) ?></a>

    <div class="top-dropdown-container">

      <div class="top-dropdown-arrow">
        <div class="arrow"></div>
      </div>

      <div class="top-dropdown-header">
        <?php echo $menu->getLabel(array('cultureFallback' => true)) ?>
      </div>
=======
  <div class="content">
    <?php $isAdministrator = $sf_user->isAdministrator() ?>
    <?php echo QubitMenu::displayHierarchyAsList($mainMenu, 0, array('overrideVisibility' => array('admin' => $isAdministrator, 'import' => $isAdministrator))) ?>
  </div>
>>>>>>> abae44a8

      <div class="top-dropdown-body">
        <ul>
          <?php echo QubitMenu::displayHierarchyAsList($menu, 0, array('overrideVisibility' => array('admin' => $isAdministrator))) ?>
        </ul>
      </div>

      <div class="top-dropdown-bottom"></div>

    </div>

  </div>

<?php endforeach; ?><|MERGE_RESOLUTION|>--- conflicted
+++ resolved
@@ -1,12 +1,5 @@
-<?php // Using $sf_user->hasGroup() since it relies on database,
-      // $sf_user->hasCredential('administrator') relies on session storage
-      // This adds more db access but we are caching anyways
-      // See also issue 2266
-      $isAdministrator = $sf_user->hasGroup(QubitAclGroup::ADMINISTRATOR_ID) ?>
-
 <?php foreach (array($adminMenu, $importMenu, $manageMenu, $addMenu) as $menu): ?>
 
-<<<<<<< HEAD
   <div id="<?php echo $menu->getName() ?>-menu">
 
     <a class="top-item top-dropdown icon" data-toggle="dropdown" data-target="#"><?php echo $menu->getLabel(array('cultureFallback' => true)) ?></a>
@@ -20,16 +13,10 @@
       <div class="top-dropdown-header">
         <?php echo $menu->getLabel(array('cultureFallback' => true)) ?>
       </div>
-=======
-  <div class="content">
-    <?php $isAdministrator = $sf_user->isAdministrator() ?>
-    <?php echo QubitMenu::displayHierarchyAsList($mainMenu, 0, array('overrideVisibility' => array('admin' => $isAdministrator, 'import' => $isAdministrator))) ?>
-  </div>
->>>>>>> abae44a8
 
       <div class="top-dropdown-body">
         <ul>
-          <?php echo QubitMenu::displayHierarchyAsList($menu, 0, array('overrideVisibility' => array('admin' => $isAdministrator))) ?>
+          <?php echo QubitMenu::displayHierarchyAsList($menu, 0, array('overrideVisibility' => array('admin' => $sf_user->isAdministrator()))) ?>
         </ul>
       </div>
 
