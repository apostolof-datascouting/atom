<?php decorate_with('layout_1col.php') ?>

<?php slot('title') ?>
  <?php if (isset($resource)): ?>
    <h1 class="multiline">
      <?php echo $title ?>
      <span class="sub"><?php echo render_title($resource) ?></span>
    </h1>
  <?php else: ?>
    <h1><?php echo $title ?></h1>
  <?php endif; ?>
<?php end_slot() ?>

<?php slot('content') ?>

  <?php if ($sf_user->hasFlash('error')): ?>
    <div class="messages error">
      <h3><?php echo __('Error encountered') ?></h3>
      <div><?php echo $sf_user->getFlash('error') ?></div>
    </div>
  <?php endif; ?>

  <?php if (isset($resource)): ?>
    <?php echo $form->renderFormTag(url_for(array($resource, 'module' => 'object', 'action' => 'import')), array('enctype' => 'multipart/form-data')) ?>
  <?php else: ?>
    <?php echo $form->renderFormTag(url_for(array('module' => 'object', 'action' => 'import')), array('enctype' => 'multipart/form-data')) ?>
  <?php endif; ?>

    <?php echo $form->renderHiddenFields() ?>

    <section id="content">

      <fieldset class="collapsible">

        <legend><?php echo $title ?></legend>

        <div class="form-item">
          <label><?php echo __('Select a file to import') ?></label>
          <input name="file" type="file"/>
        </div>

<<<<<<< HEAD
        <input type="hidden" name="importType" value="<?php echo esc_entities($type) ?>"/>
=======
  <?php if ('csv' != $type): ?>
    <div>
      <p><?php echo __('If you are importing a SKOS file to a taxonomy other than subjects, please go to the %1%', array('%1%' => link_to(__('SKOS import page'), array('module' => 'sfSkosPlugin', 'action' => 'import')))) ?></p>
    </div>
  <?php endif; ?>

  <div class="actions section">
>>>>>>> c2b650b4

        <?php if ('csv' == $type): ?>
          <div class="form-item">
            <label><?php echo __('Type') ?></label>
            <select name="csvObjectType">
              <option value="informationObject"><?php echo sfConfig::get('app_ui_label_informationobject') ?></option>
              <option value="accession"><?php echo sfConfig::get('app_ui_label_accession', __('Accession')) ?></option>
              <option value="authorityRecord"><?php echo sfConfig::get('app_ui_label_actor') ?></option>
              <option value="event"><?php echo sfConfig::get('app_ui_label_event', __('Event')) ?></option>
            </select>
          </div>
        <?php endif; ?>

        <div class="form-item">
          <label>
            <input name="noindex" type="checkbox"/>
            <?php echo __('Do not index imported items') ?>
          </label>
        </div>

      </fieldset>

    </section>

    <section class="actions">
      <ul>
        <li><input class="c-btn c-btn-submit" type="submit" value="<?php echo __('Import') ?>"/></li>
      </ul>
    </section>

  </form>

<?php end_slot() ?><|MERGE_RESOLUTION|>--- conflicted
+++ resolved
@@ -39,17 +39,13 @@
           <input name="file" type="file"/>
         </div>
 
-<<<<<<< HEAD
         <input type="hidden" name="importType" value="<?php echo esc_entities($type) ?>"/>
-=======
-  <?php if ('csv' != $type): ?>
-    <div>
-      <p><?php echo __('If you are importing a SKOS file to a taxonomy other than subjects, please go to the %1%', array('%1%' => link_to(__('SKOS import page'), array('module' => 'sfSkosPlugin', 'action' => 'import')))) ?></p>
-    </div>
-  <?php endif; ?>
 
-  <div class="actions section">
->>>>>>> c2b650b4
+        <?php if ('csv' != $type): ?>
+          <div>
+            <p><?php echo __('If you are importing a SKOS file to a taxonomy other than subjects, please go to the %1%', array('%1%' => link_to(__('SKOS import page'), array('module' => 'sfSkosPlugin', 'action' => 'import')))) ?></p>
+          </div>
+        <?php endif; ?>
 
         <?php if ('csv' == $type): ?>
           <div class="form-item">
