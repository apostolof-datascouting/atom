--- conflicted
+++ resolved
@@ -1,4 +1,3 @@
-<<<<<<< HEAD
 <?php use_helper('Text') ?>
 
 <div id="advanced-search">
@@ -44,47 +43,4 @@
     <?php echo get_partial('search/searchResults', array('pager' => $pager, 'filters' => $filters)) ?>
   <?php endif; ?>
 
-</div>
-=======
-<?php use_helper('Text') ?>
-
-<?php if ('print' == $sf_request->getParameter('media')): ?>
-<div id="preview-message">
-  <?php echo __('Print preview') ?>
-  <?php echo link_to('Close', array_diff($sf_request->getParameterHolder()->getAll(), array('media' => 'print'))) ?>
-</div>
-<?php endif; ?>
-
-<h1 class="label">
-  <?php echo ('Advanced search') ?>
-
-  <div id="action-icons">
-    <?php echo link_to(
-      image_tag('printer-icon.png', array('alt' => __('Print'))),
-        array_merge($sf_request->getParameterHolder()->getAll(), array('media' => 'print')),
-        array('title' => __('Print'))) ?>
-  </div>
-</h1>
-
-<?php if ('print' != $sf_request->getParameter('media')): ?>
-  <?php echo get_partial('search/advancedSearch', array('form' => $form, 'action' => 'advanced')) ?>
-<?php else: ?>
-  <?php echo get_partial('printAdvancedSearchTerms', array('queryTerms' => $queryTerms)) ?>
-<?php endif; ?>
-
-<?php if (isset($error)): ?>
-
-  <div class="error">
-    <ul>
-      <li><?php echo $error ?></li>
-    </ul>
-  </div>
-
-<?php endif; ?>
-
-<?php if (isset($pager)): ?>
-
-  <?php echo get_partial('search/searchResults', array('pager' => $pager, 'timer' => $timer)) ?>
-
-<?php endif; ?>
->>>>>>> 833ca8c8
+</div>