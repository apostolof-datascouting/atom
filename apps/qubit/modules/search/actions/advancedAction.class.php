--- conflicted
+++ resolved
@@ -157,14 +157,6 @@
         $this->form->setValidator($name, new sfValidatorString);
 
         $choices = array();
-<<<<<<< HEAD
-        if (isset($this->request->f))
-        {
-          $this->form->setDefault($name, $this->request->f);
-
-          $params = $this->context->routing->parse(Qubit::pathInfo($this->request->f));
-          $choices[$this->request->f] = $params['_sf_route']->resource;
-=======
         if (isset($this->request->f) && strlen($this->request->f) > 0)
         {
           $params = $this->context->routing->parse(Qubit::pathInfo($this->request->f));
@@ -176,7 +168,6 @@
 
             $choices[$this->request->f] = $params['_sf_route']->resource;
           }
->>>>>>> b9834a8f
         }
 
         $this->form->setWidget($name, new sfWidgetFormSelect(array('choices' => $choices)));
