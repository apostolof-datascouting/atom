<section class="actions">

  <ul>

      <?php if (QubitAcl::check($resource, 'update') || (QubitAcl::check($resource, 'translate'))): ?>
        <li><?php echo link_to(__('Edit'), array($resource, 'module' => 'informationobject', 'action' => 'edit'), array('class' => 'c-btn c-btn-submit')) ?></li>
      <?php endif; ?>

      <?php if (QubitAcl::check($resource, 'delete')): ?>
        <li><?php echo link_to(__('Delete'), array($resource, 'module' => 'informationobject', 'action' => 'delete'), array('class' => 'c-btn c-btn-delete')) ?></li>
      <?php endif; ?>

      <?php if (QubitAcl::check($resource, 'create')): ?>
        <li><?php echo link_to(__('Add new'), array('module' => 'informationobject', 'action' => 'add', 'parent' => url_for(array($resource, 'module' => 'informationobject'))), array('class' => 'c-btn')) ?></li>
        <li><?php echo link_to(__('Duplicate'), array('module' => 'informationobject', 'action' => 'copy', 'source' => $resource->id), array('class' => 'c-btn')) ?></li>
      <?php endif; ?>

      <?php if (QubitAcl::check($resource, 'update')): ?>

<<<<<<< HEAD
        <li><?php echo link_to(__('Move'), array($resource, 'module' => 'default', 'action' => 'move'), array('class' => 'c-btn')) ?></li>

        <li class="divider"></li>
=======
        <li><?php echo link_to(__('Move'), array($resource, 'module' => 'default', 'action' => 'move')) ?></li>

          <?php if (0 < count($resource->digitalObjects) && QubitDigitalObject::isUploadAllowed()): ?>

            <li><?php echo link_to(__('Edit digital object'), array($resource->digitalObjects[0], 'module' => 'digitalobject', 'action' => 'edit')) ?></li>

          <?php elseif (QubitDigitalObject::isUploadAllowed()): ?>
>>>>>>> 4f9681de

        <li>
          <div class="btn-group dropup">
            <a class="c-btn dropdown-toggle" data-toggle="dropdown" href="#">
              <?php echo __('More') ?>
              <span class="caret"></span>
            </a>
            <ul class="dropdown-menu">

              <li><?php echo link_to(__('Link physical storage'), array($resource, 'module' => 'informationobject', 'action' => 'editPhysicalObjects')) ?></li>

<<<<<<< HEAD
              <li class="divider"></li>
=======
        <?php if ((null === $resource->repository || 0 != $resource->repository->uploadLimit) && QubitDigitalObject::isUploadAllowed()): ?>
>>>>>>> 4f9681de

              <?php if (0 < count($resource->digitalObjects)): ?>
                <li><?php echo link_to(__('Edit digital object'), array($resource->digitalObjects[0], 'module' => 'digitalobject', 'action' => 'edit')) ?></li>
              <?php else: ?>
                <li><?php echo link_to(__('Link digital object'), array($resource, 'module' => 'informationobject', 'action' => 'addDigitalObject')) ?></li>
              <?php endif; // has digital object ?>

              <?php if (null === $resource->repository || 0 != $resource->repository->uploadLimit): ?>
                <li><?php echo link_to(__('Import digital objects'), array($resource, 'module' => 'informationobject', 'action' => 'multiFileUpload')) ?></li>
              <?php endif; // upload quota is non-zero ?>

            </ul>
          </div>
        </li>

      <?php endif; // user has update permission ?>

  </ul>

</section><|MERGE_RESOLUTION|>--- conflicted
+++ resolved
@@ -17,19 +17,9 @@
 
       <?php if (QubitAcl::check($resource, 'update')): ?>
 
-<<<<<<< HEAD
         <li><?php echo link_to(__('Move'), array($resource, 'module' => 'default', 'action' => 'move'), array('class' => 'c-btn')) ?></li>
 
         <li class="divider"></li>
-=======
-        <li><?php echo link_to(__('Move'), array($resource, 'module' => 'default', 'action' => 'move')) ?></li>
-
-          <?php if (0 < count($resource->digitalObjects) && QubitDigitalObject::isUploadAllowed()): ?>
-
-            <li><?php echo link_to(__('Edit digital object'), array($resource->digitalObjects[0], 'module' => 'digitalobject', 'action' => 'edit')) ?></li>
-
-          <?php elseif (QubitDigitalObject::isUploadAllowed()): ?>
->>>>>>> 4f9681de
 
         <li>
           <div class="btn-group dropup">
@@ -41,19 +31,15 @@
 
               <li><?php echo link_to(__('Link physical storage'), array($resource, 'module' => 'informationobject', 'action' => 'editPhysicalObjects')) ?></li>
 
-<<<<<<< HEAD
               <li class="divider"></li>
-=======
-        <?php if ((null === $resource->repository || 0 != $resource->repository->uploadLimit) && QubitDigitalObject::isUploadAllowed()): ?>
->>>>>>> 4f9681de
 
-              <?php if (0 < count($resource->digitalObjects)): ?>
+              <?php if (0 < count($resource->digitalObjects) && QubitDigitalObject::isUploadAllowed()): ?>
                 <li><?php echo link_to(__('Edit digital object'), array($resource->digitalObjects[0], 'module' => 'digitalobject', 'action' => 'edit')) ?></li>
-              <?php else: ?>
+              <?php elseif (QubitDigitalObject::isUploadAllowed()): ?>
                 <li><?php echo link_to(__('Link digital object'), array($resource, 'module' => 'informationobject', 'action' => 'addDigitalObject')) ?></li>
               <?php endif; // has digital object ?>
 
-              <?php if (null === $resource->repository || 0 != $resource->repository->uploadLimit): ?>
+              <?php if ((null === $resource->repository || 0 != $resource->repository->uploadLimit) && QubitDigitalObject::isUploadAllowed()): ?>
                 <li><?php echo link_to(__('Import digital objects'), array($resource, 'module' => 'informationobject', 'action' => 'multiFileUpload')) ?></li>
               <?php endif; // upload quota is non-zero ?>
 
