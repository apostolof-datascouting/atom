--- conflicted
+++ resolved
@@ -1,16 +1,5 @@
 <h1><?php echo __('List users') ?></h1>
 
-<<<<<<< HEAD
-  <section class="header-options">
-    <div class="row">
-      <div class="span6">
-        <?php echo get_component('search', 'inlineSearch', array(
-          'label' => __('Search users'),
-          'route' => url_for(array('module' => 'user', 'action' => 'list')))) ?>
-      </div>
-    </div>
-  </section>
-=======
 <section class="header-options">
   <div class="row">
     <div class="span6">
@@ -20,7 +9,6 @@
     </div>
   </div>
 </section>
->>>>>>> b9834a8f
 
 <ul class="nav nav-pills">
   <li<?php if ('onlyInactive' != $sf_request->filter): ?> class="active"<?php endif; ?>><?php echo link_to(__('Show active only'), array('filter' => 'onlyActive') + $sf_request->getParameterHolder()->getAll()) ?></li>
