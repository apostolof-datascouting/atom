<?php

/*
 * This file is part of the Access to Memory (AtoM) software.
 *
 * Access to Memory (AtoM) is free software: you can redistribute it and/or modify
 * it under the terms of the GNU Affero General Public License as published by
 * the Free Software Foundation, either version 3 of the License, or
 * (at your option) any later version.
 *
 * Access to Memory (AtoM) is distributed in the hope that it will be useful,
 * but WITHOUT ANY WARRANTY; without even the implied warranty of
 * MERCHANTABILITY or FITNESS FOR A PARTICULAR PURPOSE.  See the
 * GNU General Public License for more details.
 *
 * You should have received a copy of the GNU General Public License
 * along with Access to Memory (AtoM).  If not, see <http://www.gnu.org/licenses/>.
 */

class RepositoryIndexAction extends sfAction
{
  public function execute($request)
  {
    $this->resource = $this->getRoute()->resource;

<<<<<<< HEAD
    $this->dispatcher->notify(new sfEvent($this, 'access_log.view', array('object' => $this->resource)));

    // Per-institution stylesheet
    if (file_exists(sfConfig::get('sf_upload_dir').'/r/'.$this->resource->slug.'/conf/style.css'))
    {
      $this->response->addStyleSheet('/uploads/r/'.$this->resource->slug.'/conf/style.css', 'last', array('media' => 'all'));
    }

    // Primary contact
    $this->primaryContact = $this->resource->getPrimaryContact();
=======
    // Check that this isn't the root
    if (!isset($this->resource->parent))
    {
      $this->forward404();
    }

    // Check user authorization
    if (!QubitAcl::check($this->resource, 'read'))
    {
      QubitAcl::forwardUnauthorized();
    }
>>>>>>> 35267db2
  }
}<|MERGE_RESOLUTION|>--- conflicted
+++ resolved
@@ -23,18 +23,6 @@
   {
     $this->resource = $this->getRoute()->resource;
 
-<<<<<<< HEAD
-    $this->dispatcher->notify(new sfEvent($this, 'access_log.view', array('object' => $this->resource)));
-
-    // Per-institution stylesheet
-    if (file_exists(sfConfig::get('sf_upload_dir').'/r/'.$this->resource->slug.'/conf/style.css'))
-    {
-      $this->response->addStyleSheet('/uploads/r/'.$this->resource->slug.'/conf/style.css', 'last', array('media' => 'all'));
-    }
-
-    // Primary contact
-    $this->primaryContact = $this->resource->getPrimaryContact();
-=======
     // Check that this isn't the root
     if (!isset($this->resource->parent))
     {
@@ -46,6 +34,16 @@
     {
       QubitAcl::forwardUnauthorized();
     }
->>>>>>> 35267db2
+
+    $this->dispatcher->notify(new sfEvent($this, 'access_log.view', array('object' => $this->resource)));
+
+    // Per-institution stylesheet
+    if (file_exists(sfConfig::get('sf_upload_dir').'/r/'.$this->resource->slug.'/conf/style.css'))
+    {
+      $this->response->addStyleSheet('/uploads/r/'.$this->resource->slug.'/conf/style.css', 'last', array('media' => 'all'));
+    }
+
+    // Primary contact
+    $this->primaryContact = $this->resource->getPrimaryContact();
   }
 }