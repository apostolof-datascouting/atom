<div class="page">

  <h1><?php echo render_title($resource->getTitle(array('cultureFallback' => true))) ?></h1>

  <div>
    <?php echo render_value($resource->getContent(array('cultureFallback' => true))) ?>
  </div>

  <?php if (SecurityCheck::hasPermission($sf_user, array('module' => 'staticpage', 'action' => 'update'))): ?>
<<<<<<< HEAD
    <section class="actions">
      <ul>
        <li><?php echo link_to(__('Edit'), array($resource, 'module' => 'staticpage', 'action' => 'edit'), array('title' => __('Edit this page'))) ?></li>
      </ul>
    </section>
=======
    <div class="actions section">

      <h2 class="element-invisible"><?php echo __('Actions') ?></h2>

      <div class="content">
        <ul class="links">
          <li><?php echo link_to(__('Edit'), array($resource, 'module' => 'staticpage', 'action' => 'edit'), array('title' => __('Edit this page'))) ?></li>
          <?php if (QubitAcl::check($resource, 'delete')): ?>
            <li><?php echo link_to(__('Delete'), array($resource, 'module' => 'staticpage', 'action' => 'delete')) ?></li>
          <?php endif; ?>
        </ul>
      </div>

    </div>
>>>>>>> e36bcb37
  <?php endif; ?>

</div><|MERGE_RESOLUTION|>--- conflicted
+++ resolved
@@ -7,28 +7,14 @@
   </div>
 
   <?php if (SecurityCheck::hasPermission($sf_user, array('module' => 'staticpage', 'action' => 'update'))): ?>
-<<<<<<< HEAD
     <section class="actions">
       <ul>
         <li><?php echo link_to(__('Edit'), array($resource, 'module' => 'staticpage', 'action' => 'edit'), array('title' => __('Edit this page'))) ?></li>
+        <?php if (QubitAcl::check($resource, 'delete')): ?>
+          <li><?php echo link_to(__('Delete'), array($resource, 'module' => 'staticpage', 'action' => 'delete')) ?></li>
+        <?php endif; ?>
       </ul>
     </section>
-=======
-    <div class="actions section">
-
-      <h2 class="element-invisible"><?php echo __('Actions') ?></h2>
-
-      <div class="content">
-        <ul class="links">
-          <li><?php echo link_to(__('Edit'), array($resource, 'module' => 'staticpage', 'action' => 'edit'), array('title' => __('Edit this page'))) ?></li>
-          <?php if (QubitAcl::check($resource, 'delete')): ?>
-            <li><?php echo link_to(__('Delete'), array($resource, 'module' => 'staticpage', 'action' => 'delete')) ?></li>
-          <?php endif; ?>
-        </ul>
-      </div>
-
-    </div>
->>>>>>> e36bcb37
   <?php endif; ?>
 
 </div>