--- conflicted
+++ resolved
@@ -30,65 +30,6 @@
       </div>
     </div>
 
-<<<<<<< HEAD
-    <div class="hidden-phone">
-      <div class="pagination pagination-centered">
-        <ul>
-
-          <?php $items = 7 ?>
-
-          <?php if (1 < $pager->getPage()): ?>
-            <li class="previous">
-              <?php echo link_to('&laquo; '. __('Previous'), array('page' => $pager->getPage() - 1) + $sf_request->getParameterHolder()->getAll()) ?>
-            </li>
-          <?php endif; ?>
-
-          <?php foreach ($pager->getLinks($items) as $key => $page): ?>
-
-            <?php if (0 === $key): ?>
-
-              <?php if ($pager->getPage() == $page): ?>
-                <li class="active"><span>1</span></li>
-              <?php else: ?>
-                <li><?php echo link_to(1, array('page' => 1) + $sf_request->getParameterHolder()->getAll(), array('title' => __('Go to page %1%', array('%1%' => 1)))) ?></li>
-              <?php endif; ?>
-
-              <?php if (1 == $page): ?>
-                <?php continue; ?>
-              <?php else: ?>
-                <li class="dots"><span>...</span></li>
-              <?php endif; ?>
-
-            <?php endif; ?>
-
-            <?php if ($pager->getPage() == $page): ?>
-              <li class="active"><span><?php echo $page ?></span></li>
-            <?php else: ?>
-              <li><?php echo link_to($page, array('page' => $page) + $sf_request->getParameterHolder()->getAll(), array('title' => __('Go to page %1%', array('%1%' => $page)))) ?></li>
-            <?php endif; ?>
-
-          <?php endforeach ?>
-
-          <?php if (floor($items/2)  < ($pager->getLastPage() - $pager->getPage())): ?>
-            <li class="dots"><span>...</span></li>
-            <li class="last">
-              <?php echo link_to($pager->getLastPage(), array('page' => $pager->getLastPage()) + $sf_request->getParameterHolder()->getAll()) ?>
-            </li>
-          <?php endif; ?>
-
-          <?php if ($pager->getLastPage() > $pager->getPage()): ?>
-            <li class="next">
-              <?php echo link_to(__('Next'). ' &raquo;', array('page' => $pager->getPage() + 1) + $sf_request->getParameterHolder()->getAll()) ?>
-            </li>
-          <?php endif; ?>
-
-        </ul>
-      </div>
-    </div>
-
   </section>
 
-=======
-  </div>
->>>>>>> abae44a8
 <?php endif; ?>