--- conflicted
+++ resolved
@@ -34,11 +34,7 @@
     }
 
     // updateCheck service URL
-<<<<<<< HEAD
     $this->updateCheckUrl = 'http://www.accesstomemory.org/check/v2/';
-=======
-    $this->updateCheckUrl = 'http://www.accesstomemory.org/check/v1/';
->>>>>>> 8ddb5a73
 
     // Application version
     $this->currentVersion = qubitConfiguration::VERSION;
@@ -60,7 +56,7 @@
     $this->updateCheckData['version'] = qubitConfiguration::VERSION.' - '.sfConfig::get('app_version');
 
     // Distribution (legacy: icaatom, dcb, qubit or just atom)
-    $this->updateCheckData['distribution'] = 'icaatom';
+    $this->updateCheckData['distribution'] = 'atom';
 
     // Site description
     $this->updateCheckData['site_description'] = sfConfig::get('app_siteDescription');
