--- conflicted
+++ resolved
@@ -65,13 +65,7 @@
 
       <fieldset class="collapsible collapsed" id="contextArea">
 
-<<<<<<< HEAD
         <legend><?php echo __('Context area') ?></legend>
-=======
-    <?php echo render_field($form->languageNotes
-      ->help(__('Note any distinctive alphabets, scripts, symbol systems or abbreviations employed. (ISAD 3.4.3)'))
-      ->label(__('Language and script notes')), $isad, array('class' => 'resizable')) ?>
->>>>>>> 4f9681de
 
         <div class="form-item">
           <?php echo $form->creators
@@ -111,7 +105,6 @@
         <?php echo render_field($form->scopeAndContent
           ->help(__('Give a summary of the scope (such as, time periods, geography) and content, (such as documentary forms, subject matter, administrative processes) of the unit of description, appropriate to the level of description. (ISAD 3.3.1)')), $resource, array('class' => 'resizable')) ?>
 
-<<<<<<< HEAD
         <?php echo render_field($form->appraisal
           ->help(__('Record appraisal, destruction and scheduling actions taken on or planned for the unit of description, especially if they may affect the interpretation of the material. (ISAD 3.3.2)'))
           ->label(__('Appraisal, destruction and scheduling')), $resource, array('class' => 'resizable')) ?>
@@ -132,17 +125,6 @@
         <?php echo render_field($form->accessConditions
           ->help(__('Specify the law or legal status, contract, regulation or policy that affects access to the unit of description. Indicate the extent of the period of closure and the date at which the material will open when appropriate. (ISAD 3.4.1)'))
           ->label(__('Conditions governing access')), $resource, array('class' => 'resizable')) ?>
-=======
-    <?php echo get_partial('informationobject/notes', $publicationNotesComponent->getVarHolder()->getAll()) ?>
-
-  </fieldset> <!-- /#alliedMaterialsArea -->
-
-  <fieldset class="collapsible collapsed" id="notesArea">
-
-    <legend><?php echo __('Notes area') ?></legend>
-
-    <?php echo get_partial('informationobject/notes', $notesComponent->getVarHolder()->getAll()) ?>
->>>>>>> 4f9681de
 
         <?php echo render_field($form->reproductionConditions
           ->help(__('Give information about conditions, such as copyright, governing the reproduction of the unit of description after access has been provided. If the existence of such conditions is unknown, record this. If there are no conditions, no statement is necessary. (ISAD 3.4.2)'))
@@ -160,7 +142,7 @@
 
         <?php echo render_field($form->languageNotes
           ->help(__('Note any distinctive alphabets, scripts, symbol systems or abbreviations employed. (ISAD 3.4.3)'))
-          ->label(__('Language and script notes')), $resource, array('class' => 'resizable')) ?>
+          ->label(__('Language and script notes')), $isad, array('class' => 'resizable')) ?>
 
         <?php echo render_field($form->physicalCharacteristics
           ->help(__('Indicate any important physical conditions, such as preservation requirements, that affect the use of the unit of description. Note any software and/or hardware required to access the unit of description.'))
@@ -187,49 +169,7 @@
           ->help(__('Record information about units of description in the same repository or elsewhere that are related by provenance or other association(s). Use appropriate introductory wording and explain the nature of the relationship . If the related unit of description is a finding aid, use the finding aids element of description (3.4.5) to make the reference to it. (ISAD 3.5.3)'))
           ->label(__('Related units of description')), $resource, array('class' => 'resizable')) ?>
 
-        <div class="form-item">
-
-          <table>
-            <thead>
-              <tr>
-                <th style="width: 90%">
-                  <?php echo __('Publication notes') ?>
-                </th><th style="width: 10%; text-align: right">
-                  <?php echo image_tag('delete', array('align' => 'top', 'class' => 'deleteIcon')) ?>
-                </th>
-              </tr>
-            </thead><tbody>
-
-              <?php foreach ($resource->getNotesByType(array('noteTypeId' => QubitTerm::PUBLICATION_NOTE_ID)) as $item): ?>
-                <tr class="<?php echo 'related_obj_'.$item->id ?>">
-                  <td>
-                    <div class="animateNicely">
-                      <?php echo $item->getContent(array('cultureFallback' => 'true')) ?>
-                    </div>
-                  </td><td style="text-align: right">
-                    <div class="animateNicely">
-                      <input type="checkbox" name="delete_notes[<?php echo $item->id ?>]" value="delete" class="multiDelete"/>
-                    </div>
-                  </td>
-                </tr>
-              <?php endforeach; ?>
-
-              <tr>
-                <td>
-                  <textarea name="new_publication_note" class="multiInstanceTr resizable" size="30x2"></textarea>
-                </td><td style="text-align: right">
-                  &nbsp;
-                </td>
-              </tr>
-
-            </tbody>
-          </table>
-
-          <div class="description">
-            <?php echo __('Record a citation to, and/or information about a publication that is about or based on the use, study, or analysis of the unit of description. Include references to published facsimiles or transcriptions. (ISAD 3.5.4)') ?>
-          </div>
-
-        </div>
+        <?php echo get_partial('informationobject/notes', $publicationNotesComponent->getVarHolder()->getAll()) ?>
 
       </fieldset> <!-- /#alliedMaterialsArea -->
 
@@ -237,49 +177,7 @@
 
         <legend><?php echo __('Notes area') ?></legend>
 
-        <div class="form-item">
-
-          <table>
-            <thead>
-              <tr>
-                <th style="width: 90%">
-                  <?php echo __('Notes') ?>
-                </th><th style="width: 10%; text-align: right">
-                  <?php echo image_tag('delete', array('align' => 'top', 'class' => 'deleteIcon')) ?>
-                </th>
-              </tr>
-            </thead><tbody>
-
-              <?php foreach ($resource->getNotesByType(array('noteTypeId' => QubitTerm::GENERAL_NOTE_ID)) as $item): ?>
-                <tr class="<?php echo 'related_obj_'.$item->id ?>">
-                  <td>
-                    <div class="animateNicely">
-                      <?php echo $item->getContent(array('cultureFallback' => 'true')) ?>
-                    </div>
-                  </td><td style="text-align: right">
-                    <div class="animateNicely">
-                      <input type="checkbox" name="delete_notes[<?php echo $item->id ?>]" value="delete" class="multiDelete"/>
-                    </div>
-                  </td>
-                </tr>
-              <?php endforeach; ?>
-
-              <tr>
-                <td>
-                  <textarea name="new_note" class="multiInstanceTr resizable" size="30x2"></textarea>
-                </td><td style="text-align: right">
-                  &nbsp;
-                </td>
-              </tr>
-
-            </tbody>
-          </table>
-
-          <div class="description">
-            <?php echo __('Record specialized or other important information not accommodated by any of the defined elements of description. (ISAD 3.6.1)') ?>
-          </div>
-
-        </div>
+        <?php echo get_partial('informationobject/notes', $notesComponent->getVarHolder()->getAll()) ?>
 
       </fieldset> <!-- /#notesArea -->
 
@@ -363,49 +261,7 @@
 
         <?php echo render_field($form->sources, $resource, array('class' => 'resizable')) ?>
 
-        <div class="form-item">
-
-          <table>
-            <thead>
-              <tr>
-                <th>
-                  <?php echo __('Archivist\'s notes') ?>
-                </th><th style="text-align: right">
-                  <?php echo image_tag('delete', array('align' => 'top', 'class' => 'deleteIcon')) ?>
-                </th>
-              </tr>
-            </thead><tbody>
-
-              <?php foreach ($resource->getNotesByType(array('noteTypeId' => QubitTerm::ARCHIVIST_NOTE_ID)) as $item): ?>
-                <tr class="<?php echo 'related_obj_'.$item->id ?>">
-                  <td>
-                    <div class="animateNicely">
-                      <?php echo $item->getContent(array('cultureFallback' => 'true')) ?>
-                    </div>
-                  </td><td style="text-align: right">
-                    <div class="animateNicely">
-                      <input type="checkbox" name="delete_notes[<?php echo $item->id ?>]" value="delete" class="multiDelete"/>
-                    </div>
-                  </td>
-                </tr>
-              <?php endforeach; ?>
-
-              <tr>
-                <td>
-                  <textarea name="new_archivist_note" class="multiInstanceTr resizable" size="30x2"></textarea>
-                </td><td style="text-align: right">
-                  &nbsp;
-                </td>
-              </tr>
-
-            </tbody>
-          </table>
-
-          <div class="description">
-            <?php echo __('Record notes on sources consulted in preparing the description and who prepared it. (ISAD 3.7.1)') ?>
-          </div>
-
-        </div>
+        <?php echo get_partial('informationobject/notes', $archivistsNotesComponent->getVarHolder()->getAll()) ?>
 
       </fieldset> <!-- /#descriptionControlArea -->
 
@@ -417,56 +273,9 @@
 
       </fieldset>
 
-<<<<<<< HEAD
       <?php echo get_partial('informationobject/adminInfo', array('form' => $form, 'resource' => $resource)) ?>
 
     </div>
-=======
-  </fieldset>
-
-  <fieldset class="collapsible collapsed" id="descriptionControlArea">
-
-    <legend><?php echo __('Description control area') ?></legend>
-
-    <?php echo $form->descriptionIdentifier
-      ->help(__('Record a unique description identifier in accordance with local and/or national conventions. If the description is to be used internationally, record the code of the country in which the description was created in accordance with the latest version of ISO 3166 - Codes for the representation of names of countries. Where the creator of the description is an international organisation, give the organisational identifier in place of the country code.'))
-      ->label(__('Description identifier'))
-      ->renderRow() ?>
-
-    <?php echo render_field($form->institutionResponsibleIdentifier
-      ->help(__('Record the full authorised form of name(s) of the agency(ies) responsible for creating, modifying or disseminating the description or, alternatively, record a code for the agency in accordance with the national or international agency code standard.'))
-      ->label(__('Institution identifier')), $resource) ?>
-
-    <?php echo render_field($form->rules
-      ->help(__('Record the international, national and/or local rules or conventions followed in preparing the description. (ISAD 3.7.2)'))
-      ->label(__('Rules or conventions')), $resource, array('class' => 'resizable')) ?>
-
-    <?php echo $form->descriptionStatus
-      ->label(__('Status'))
-      ->help(__('Record the current status of the description, indicating whether it is a draft, finalized and/or revised or deleted.'))
-      ->renderRow() ?>
-
-    <?php echo $form->descriptionDetail
-      ->help(__('Record whether the description consists of a minimal, partial or full level of detail in accordance with relevant international and/or national guidelines and/or rules.'))
-      ->label(__('Level of detail'))
-      ->renderRow() ?>
-
-    <?php echo render_field($form->revisionHistory
-      ->help(__('Record the date(s) the entry was prepared and/or revised.'))
-      ->label(__('Dates of creation, revision and deletion')), $resource, array('class' => 'resizable')) ?>
-
-    <?php echo $form->languageOfDescription
-      ->help(__('Indicate the language(s) used to create the description of the archival material.'))
-      ->label(__('Language(s)'))->renderRow(array('class' => 'form-autocomplete')) ?>
-
-    <?php echo $form->scriptOfDescription
-      ->help(__('Indicate the script(s) used to create the description of the archival material.'))
-      ->label(__('Script(s)'))->renderRow(array('class' => 'form-autocomplete')) ?>
-
-    <?php echo render_field($form->sources, $resource, array('class' => 'resizable')) ?>
-
-    <?php echo get_partial('informationobject/notes', $archivistsNotesComponent->getVarHolder()->getAll()) ?>
->>>>>>> 4f9681de
 
     <?php echo get_partial('informationobject/editActions', array('resource' => $resource)) ?>
 
