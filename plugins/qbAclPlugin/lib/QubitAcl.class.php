<?php

/*
 * This file is part of the Access to Memory (AtoM) software.
 *
 * Access to Memory (AtoM) is free software: you can redistribute it and/or modify
 * it under the terms of the GNU Affero General Public License as published by
 * the Free Software Foundation, either version 3 of the License, or
 * (at your option) any later version.
 *
 * Access to Memory (AtoM) is distributed in the hope that it will be useful,
 * but WITHOUT ANY WARRANTY; without even the implied warranty of
 * MERCHANTABILITY or FITNESS FOR A PARTICULAR PURPOSE.  See the
 * GNU General Public License for more details.
 *
 * You should have received a copy of the GNU General Public License
 * along with Access to Memory (AtoM).  If not, see <http://www.gnu.org/licenses/>.
 */

/**
 * Access Control List (ACL) functionality
 *
 * @package    AccesstoMemory
 * @subpackage qbAclPlugin
 * @author     David Juhasz <david@artefactual.com>
 */
class QubitAcl
{
  const GRANT = 2;
  const INHERIT = 1;
  const DENY  = 0;

  public static $ACTIONS = array(
    'read' => 'Read',
    'create' => 'Create',
    'update' => 'Update',
    'delete' => 'Delete',
    'translate' => 'Translate'
  );

  protected static $_instance;

  protected
    $_roles = array(),
    $_resources = array(),
    $_user;

  public
    $acl;

  public function __construct($user = null)
  {
    if (null === $user)
    {
      $this->_user = sfContext::getInstance()->user;
    }
    else
    {
      $this->_user = $user;
    }

    $this->acl = new Zend_Acl;
    $this->buildUserRoleList($this->_user);
  }

  public static function getInstance()
  {
    if (null === self::$_instance)
    {
      self::$_instance = new self();
    }

    return self::$_instance;
  }

  /**
   * Test user access to the given resource
   *
   * Note: Current sf_user is assumed, but can be overridden with
   * $options['userId'].
   *
   * @param mixed   $resource object to which user is requesting access
   * @param integer $actions requested action key
   * @param array   $options optional parameters
   */
  public static function check($resource, $actions, $options = array())
  {
    $hasAccess = false;

    // Skip ACL checks for command-line tasks
    if ('cli' == sfContext::getInstance()->getConfiguration()->getEnvironment())
    {
      return true;
    }

    if (!is_array($actions))
    {
      $actions = array($actions);
    }

    $user = sfContext::getInstance()->user;
    if (isset($options['user']))
    {
      $user = $options['user'];
    }

    // Loop through actions and return on first "true" result (OR condition)
    while ($action = array_shift($actions))
    {
      // Short-circuit decision tree for 'translate', because we want
      // translate permissions to apply system-wide
      //
      // TODO: Get rid of this when we are using ACL system-wide
      //
      if ('translate' == $action)
      {
        if (self::isAllowed($user, $resource, 'translate', $options))
        {
          return true;
        }
        else
        {
          continue;
        }
      }

      switch (get_class($resource))
      {
        // Allow access to authenticated users, or to *any* user if action is
        // "read"
        //
        // TODO: Add root object to allow hierarchical ACL checks
        case 'QubitAccession':
        case 'QubitDeaccession':
        case 'QubitRepository':
        case 'QubitDonor':
        case 'QubitFunction':
        case 'QubitRightsHolder':
          $hasAccess = ($user->isAuthenticated() || self::$ACTIONS['read'] == $action);
          break;

        // Administrator only
        case 'QubitUser':
        case 'QubitMenu':
        case 'QubitStaticPage':
        case 'QubitAclGroup':
        case 'QubitAclUser':
          $hasAccess = $user->hasGroup(QubitAclGroup::ADMINISTRATOR_ID);
          break;

        // Rely on ACL for authorization
        // TODO Switch *all* authorization to ACL
        default:
          $hasAccess = self::isAllowed($user, $resource, $action, $options);
      }

      // OR condition, first "true" result returns
      if ($hasAccess)
      {
        return $hasAccess;
      }
    }

    return $hasAccess;
  }

  public static function isAllowed($role, $resource, $action, $options = array())
  {
    if (!($role instanceOf myUser))
    {
      self::getInstance()->addRole($role);
    }

    // If attempting to read a draft information object, check viewDraft permission
    if ('read' == $action && $resource instanceOf QubitInformationObject)
    {
      if (null === $resource->getPublicationStatus())
      {
        throw new sfException('No publication status set for information object id: '.$resource->id);
      }

      if (QubitTerm::PUBLICATION_STATUS_DRAFT_ID == $resource->getPublicationStatus()->statusId)
      {
        $instance = self::getInstance()->buildAcl($resource, $options);

        return ($instance->acl->isAllowed($role, $resource, 'read') && $instance->acl->isAllowed($role, $resource, 'viewDraft'));
      }
    }

    // If resource is a new object (no id yet) figure out if we should test
    // authorization against parent (e.g. creating a new resource)
    if (is_object($resource) && !isset($resource->id))
    {
      if (!isset($resource->parentId))
      {
        return false;
      }

      if ('create' == $action)
      {
        // For create action always check permissions against parent
        $resource = $resource->parent;
      }
      else if ($resource instanceOf QubitInformationObject)
      {
        // Special rules for information object
        $resource = QubitInformationObjectAcl::getParentForIsAllowed($resource, $action);
      }

      // If we still don't have a valid resource id, then deny access
      if (!isset($resource) || !isset($resource->id))
      {
        return false;
      }
    }

    // HACKS for limiting term permissions by taxonomy
    if ($resource instanceOf QubitTaxonomy && 'createTerm' == $action)
    {
      $term = clone QubitTerm::getById(QubitTerm::ROOT_ID);
      $term->taxonomyId = $resource->id;
      $action = 'create';

      $resource = $term;
    }
    else if ($resource instanceOf QubitTerm && array_key_exists('taxonomyId', $options))
    {
      // Create clone resource that we can assign to an arbitrary taxonomy
      $resource = clone $resource;
      $resource->taxonomyId = $options['taxonomyId'];
    }

    self::getInstance()->buildAcl($resource, $options);

    return self::getInstance()->acl->isAllowed($role, $resource, $action);
  }

  protected function addRole($role)
  {
    if (is_object($role))
    {
      if (!in_array($role->id, $this->_roles))
      {
        foreach ($role->ancestors->andSelf()->orderBy('lft') as $ancestor)
        {
          if (!in_array($ancestor->id, $this->_roles))
          {
            $this->acl->addRole($ancestor, $ancestor->parentId);
          }
        }
      }
    }
    else if (!in_array($role, $this->_roles))
    {
      $this->acl->addRole($role);
    }

    return $this;
  }

  protected function buildUserRoleList($user)
  {
    // Don't add user twice
    if (in_array($user->getUserID(), $this->_roles))
    {
      return $this;
    }

    $parents = array(); // Immediate parents of user role

    if ($user->isAuthenticated())
    {
      // Add authenticated group
      $this->acl->addRole(QubitAclGroup::getById(QubitAclGroup::AUTHENTICATED_ID));
      $this->_roles[] = QubitAclGroup::AUTHENTICATED_ID;

      // Add groups (if user belongs to any)
      if (0 < count($aclUserGroups = $user->user->getAclUserGroups()))
      {
        foreach ($aclUserGroups as $aclUserGroup)
        {
          $aclGroup = $aclUserGroup->group;
          $this->acl->addRole($aclGroup, $aclGroup->parent);
          $this->_roles[] = $aclGroup->id;
          $parents[] = $aclGroup->id;
        }
      }
      else
      {
        $parents = QubitAclGroup::AUTHENTICATED_ID;
      }

      // Add user role
      $this->acl->addRole($user->getUserID(), $parents);
      $this->_roles[] = $user->getUserID();
    }
    else
    {
      // Add anonymous role
      $this->acl->addRole(QubitAclGroup::getById(QubitAclGroup::ANONYMOUS_ID));
      $this->_roles[] = QubitAclGroup::ANONYMOUS_ID;
    }

    return $this;
  }

  protected function buildResourceList($resource, $options = array())
  {
    $resourceId = (is_object($resource)) ? $resource->id : $resource;

    // Don't add same resource twice
    if (in_array($resourceId, $this->_resources))
    {
      return $this;
    }

    // Add resource hierarchy
    if (is_object($resource) && 0 < count($resources = $resource->ancestors->andSelf()->orderBy('lft')))
    {
      foreach ($resources as $r)
      {
        if (!in_array($r->id, $this->_resources))
        {
          $this->acl->addResource($r->id, $r->parentId);
          $this->_resources[] = $r->id;
        }
      }
    }
    else
    {
      $this->acl->addResource($resource);
      $this->_resources[] = $resourceId;
    }

    return $this;
  }

  protected function buildAcl($resource, $options = array())
  {
    $resources = $this->_resources;

    if (null !== $resource)
    {
      $this->buildResourceList($resource, $options);
    }
    else if (!isset($this->resources['null']))
    {
      // Still test ACL against 'null' resource (requires permissions on null)
      $this->_resources['null'] = null;
    }

    // Only add permissions for resources that have not already been added
    $newResources = array_diff($this->_resources, $resources);
    if (array() === $newResources)
    {
      return $this;
    }

    // Add all permissions related to the current roles and resources
    $criteria = new Criteria;
    $c1 = $criteria->getNewCriterion(QubitAclPermission::GROUP_ID, $this->_roles, Criteria::IN);
    if ($this->_user->isAuthenticated())
    {
      $c2 = $criteria->getNewCriterion(QubitAclPermission::USER_ID, $this->_user->getUserID());
      $c1->addOr($c2);
    }
    $c3 = $criteria->getNewCriterion(QubitAclPermission::OBJECT_ID, $newResources, Criteria::IN);
    $c4 = $criteria->getNewCriterion(QubitAclPermission::OBJECT_ID, null, Criteria::ISNULL);
    $c3->addOr($c4);
    $c1->addAnd($c3);
    $criteria->add($c1);

    if (0 < count($permissions = QubitAclPermission::get($criteria)))
    {
      foreach ($permissions as $permission)
      {
        $aclMethod = (1 == $permission->grantDeny) ? 'allow' : 'deny';
        $roleId = (isset($permission->userId)) ? $permission->userId : $permission->groupId;

        /* Debugging
        var_dump('id:', $permission->id, 'access:', $aclMethod, 'role:', $roleId, 'resource:', $permission->objectId, 'action:', $permission->action);
        echo '<br>';
        */

        // Test assertion for translate, update and any permission with a conditional
        if (
          null != $permission->conditional || in_array($permission->action, array('update', 'translate')))
        {
          call_user_func_array(array($this->acl, $aclMethod), array(
            $roleId,
            $permission->objectId,
            $permission->action,
            new QubitAclConditionalAssert($permission)
          ));
        }
        else
        {
          call_user_func_array(array($this->acl, $aclMethod), array(
            $roleId,
            $permission->objectId,
            $permission->action)
          );
        }
      }
    }

    return $this;
  }

  /**
   * Add permissions to repository access array
   *
   * @param $repositoryAccess input access array
   * @param $permissions QubitQuery permission list
   * @return array output access array
   */
  public static function addRepositoryAccess($repositoryAccess, $permissions)
  {
    foreach ($permissions as $permission)
    {
      if (null === $permission->grantDeny)
      {
        continue;
      }

      $access = (1 == $permission->grantDeny) ? self::GRANT : self::DENY;

      // If no repository specified, then apply rule to all repositories
      if (null === ($repository = $permission->getRepository()))
      {
        $repositoryAccess[] = array('id' => '*', 'access' => $access);
        break;
      }

      // Add repository access if there is no pre-existing rule for that repo
      else
      {
        $preExistingRule = false;
        foreach ($repositoryAccess as $rule)
        {
          if ($repository->id == $rule['id'])
          {
            $preExistingRule = true;
            break;
          }
        }

        if (!$preExistingRule)
        {
          $repositoryAccess[] = array('id' => $repository->id, 'access' => $access);
        }
      }
    }

    return $repositoryAccess;
  }

  /**
   * List the repository access rules for the current user
   *
   * @param $action integer Access privilige being requested
   * @param $options array optional parameters
   * @return array
   */
  public static function getRepositoryAccess($action, $options = array())
  {
    $repositoryAccess = array();
    $userGroupIds = array();

    // If user is logged in
    if (sfContext::getInstance()->user->isAuthenticated())
    {
      $userId = sfContext::getInstance()->user->getUserID();

      // Test user permissions
      $criteria = new Criteria;
      $criteria->add(QubitAclPermission::USER_ID, $userId);

      // "Null" action == all actions
      $c1 = $criteria->getNewCriterion(QubitAclPermission::ACTION, $action);
      $c2 = $criteria->getNewCriterion(QubitAclPermission::ACTION, null, Criteria::ISNULL);
      $c1->addOr($c2);
      $c3 = $criteria->getNewCriterion(QubitAclPermission::OBJECT_ID, QubitInformationObject::ROOT_ID);
      $c4 = $criteria->getNewCriterion(QubitAclPermission::OBJECT_ID, null, Criteria::ISNULL);
      $c3->addOr($c4);
      $c1->addAnd($c3);
      $criteria->add($c1);
      $criteria->addDescendingOrderByColumn(QubitAclPermission::ID);

      if (0 < count($permissions = QubitAclPermission::get($criteria)))
      {
        $repositoryAccess = self::addRepositoryAccess($repositoryAccess, $permissions);
      }
    }
    else
    {
      // Add anonymous group if user is not logged in
      $userGroupIds[] = QubitAclGroup::ANONYMOUS_ID;
    }

    if (0 == count($repositoryAccess) || '*' != $repositoryAccess[count($repositoryAccess) - 1]['id'])
    {
      // Test user group permissions
      foreach (sfContext::getInstance()->user->listGroups() as $group)
      {
        $userGroupIds[] = $group->id;
      }

      $criteria = new Criteria;
      $criteria->add(QubitAclPermission::GROUP_ID, $userGroupIds, Criteria::IN);
      $c1 = $criteria->getNewCriterion(QubitAclPermission::ACTION, $action);
      $c2 = $criteria->getNewCriterion(QubitAclPermission::ACTION, null, Criteria::ISNULL);
      $c1->addOr($c2);
      $c3 = $criteria->getNewCriterion(QubitAclPermission::OBJECT_ID, QubitInformationObject::ROOT_ID);
      $c4 = $criteria->getNewCriterion(QubitAclPermission::OBJECT_ID, null, Criteria::ISNULL);
      $c3->addOr($c4);
      $c1->addAnd($c3);
      $criteria->add($c1);
      $criteria->addDescendingOrderByColumn(QubitAclPermission::ID);

      if (0 < count($permissions = QubitAclPermission::get($criteria)))
      {
        $repositoryAccess = self::addRepositoryAccess($repositoryAccess, $permissions);
      }
    }

    // Default is to deny access if no permissions specified
    if (0 == count($repositoryAccess) || '*' != $repositoryAccess[count($repositoryAccess) - 1]['id'])
    {
      $repositoryAccess[] = array('id' => '*', 'access' => self::DENY);
    }

    // Collapse access rules so that e.g.
    // ('1' => deny, '2' => allow, '*' => deny) -> ('2' => allow, '*' => deny)
    // ('1' => deny, '2' => allow, '*' => allow) -> (1' => deny, '*' => allow)
    $globalPermission = $repositoryAccess[count($repositoryAccess) - 1]['access'];
    $collapsedRules = array();
    foreach ($repositoryAccess as $i => $val)
    {
      if ('*' == $val['id'] || $globalPermission != $val['access'])
      {
        $collapsedRules[] = $val;
      }
    }

    return $collapsedRules;
  }

  public static function forwardUnauthorized()
  {
    sfContext::getInstance()->response->setStatuscode(403);

    if (!sfContext::getInstance()->user->isAuthenticated())
    {
      self::forwardToLoginAction();
    }
    else
    {
      self::forwardToSecureAction();
    }
  }

  /**
   * Forwards the current request to the secure action.
   *
   * Copied from sfBasicSecurityFilter
   *
   * @see lib/vendor/symfony/lib/filter/sfBasicSecurityFilter.class.php
   * @throws sfStopException
   */
  public static function forwardToSecureAction()
  {
    sfContext::getInstance()->getController()->forward(sfConfig::get('sf_secure_module'), sfConfig::get('sf_secure_action'));

    throw new sfStopException();
  }

  /**
   * Forwards the current request to the login action.
   *
   * Copied from sfBasicSecurityFilter
   *
   * @see lib/vendor/symfony/lib/filter/sfBasicSecurityFilter.class.php
   * @throws sfStopException
   */
  public static function forwardToLoginAction()
  {
    sfContext::getInstance()->getController()->forward(sfConfig::get('sf_login_module'), sfConfig::get('sf_login_action'));

    throw new sfStopException();
  }

  /**
   * Get a list of user permissions by action and class of resource
   *
   * @param myUser $user - user session
   * @param string $action - requested ACL action
   * @param string $class - resource class
   *
   * @return QubitQuery list of QubitAclPermissions
   */
  public static function getUserPermissionsByAction($user, $class, $action)
  {
    // Get user's groups
    if ($user->isAuthenticated())
    {
      foreach ($user->listGroups() as $group)
      {
        $userGroupIds[] = $group->id;
      }
    }
    else
    {
      $userGroupIds = array(QubitAclGroup::ANONYMOUS_ID);
    }

    // Find relevant rules
    $criteria = new Criteria;
    $c1 = $criteria->getNewCriterion(QubitAclPermission::ACTION, $action);
    $c2 = $criteria->getNewCriterion(QubitAclPermission::ACTION, null, Criteria::ISNULL);
    $c1->addOr($c2);

    // Find by group/user
    $c3 = $criteria->getNewCriterion(QubitAclPermission::GROUP_ID, $userGroupIds, Criteria::IN);
    if ($user->isAuthenticated())
    {
      $c4 = $criteria->getNewCriterion(QubitAclPermission::USER_ID, $user->getUserID());
      $c3->addOr($c4);
    }
    $c1->addAnd($c3);

    // Find by object type
    $criteria->addJoin(QubitAclPermission::OBJECT_ID, QubitObject::ID, Criteria::LEFT_JOIN);
    $c4 = $criteria->getNewCriterion(QubitAclPermission::OBJECT_ID, null, Criteria::ISNULL);
    $c5 = $criteria->getNewCriterion(QubitObject::CLASS_NAME, $class);
    $c4->addOr($c5);

    // Final conjunction
    $c1->addAnd($c4);
    $criteria->add($c1);

    return QubitAclPermission::get($criteria);
  }

  public static function addFilterDraftsCriteria($criteria)
  {
    // Draft permissions criteria
    $filterCriteria = self::getFilterCriterion($criteria, QubitInformationObject::getRoot(), 'viewDraft');

    // Avoid to add criteria if not needed
    // Show ALL drafts and published descriptions (don't add to criteria)
    if (true === $filterCriteria)
    {
      return $criteria;
    }

    $criteria->addJoin(QubitInformationObject::ID, QubitStatus::OBJECT_ID, Criteria::LEFT_JOIN);

    // Either object must be published, or...
    $ct1 = $criteria->getNewCriterion(QubitStatus::TYPE_ID, QubitTerm::STATUS_TYPE_PUBLICATION_ID);
    $ct2 = $criteria->getNewCriterion(QubitStatus::STATUS_ID, QubitTerm::PUBLICATION_STATUS_PUBLISHED_ID);
    $ct1->addAnd($ct2);

    // Show a limited set of draft descriptions + all published descriptions
    // Otherwise, show only published descriptions
    if (!is_bool($filterCriteria))
    {
      $ct1->addOr($filterCriteria);
    }

    return $criteria->addAnd($ct1);
  }

  /**
   * Get a new criterion to filter a SQL query by ACL rules
   *
   * @param Criteria $criteria
   * @param mixed $root - root object for list
   * @return Criterion
   */
  public static function getFilterCriterion($criteria, $root, $action)
  {
    $user = sfContext::getInstance()->user;
    $rootClass = get_class($root);

    if ('createTerm' != $action)
    {
      $permissions = self::getUserPermissionsByAction($user, $rootClass, $action);
    }
    else
    {
      $permissions = self::getUserPermissionsByAction($user, 'QubitTerm', 'create');
    }

    // Build access control list
    $allows = $bans = $ids = array();
    $forceBan = false;
    if (0 < count($permissions))
    {
      foreach ($permissions as $permission)
      {
        switch ($action)
        {
          case 'createTerm':
            if (null !== $slug = $permission->getConstants(array('name' => 'taxonomy')))
            {
              $criteria2 = new Criteria;
              $criteria2->add(QubitSlug::SLUG, $slug);
              $criteria2->addJoin(QubitSlug::OBJECT_ID, QubitTaxonomy::ID);

              if (null !== $taxonomy = QubitTaxonomy::getOne($criteria2))
              {
                // Add id directly to the allows and bans arrays
                // self::isAllowed gives unexpected results if there are more than one taxonomy rule
                if ($permission->grantDeny == 1)
                {
                  $allows[] = $taxonomy->id;
                }
                else
                {
                  $bans[] = $taxonomy->id;
                }
              }
            }
            else
            {
              // Grant or deny all if the permission hasn't taxonomy's constants
              return $permission->grantDeny == 1;
            }

            break;

          case 'viewDraft':
            if (null !== $repository = $permission->getConstants(array('name' => 'repository')))
            {
              $criteria2 = new Criteria;
              $criteria2->add(QubitSlug::SLUG, $repository);
              $criteria2->addJoin(QubitSlug::OBJECT_ID, QubitInformationObject::REPOSITORY_ID);

              if (0 < count($results = QubitInformationObject::get($criteria2)))
              {
                foreach ($results as $item)
                {
                  $ids[] = $item->id;
                }

                // Special case because isAllowed() on ROOT will return true if
                // user has grant permission on ANY repository. This will force
                // showing ONLY resources in allowed repositories
                $forceBan = true;
              }
            }

            break;

          default:
            $ids[] = $permission->objectId;
        }
      }

      foreach ($ids as $id)
      {
        if (!isset($resourceAccess[$id]))
        {
          $resource = call_user_func(array($rootClass, 'getById'), $id);
          $resourceAccess[$id] = self::isAllowed($user, $resource, $action);

          if ($resourceAccess[$id])
          {
            $allows[] = $id;
          }
          else
          {
            $bans[] = $id;
          }
        }
      }
    }

    // Special cases - avoid adding unnecessary criteria
    if (0 == count($allows) && !QubitAcl::isAllowed($user, $root, $action))
    {
      return false; // No allows, always false
    }
    else if (!$forceBan && 0 == count($bans) && QubitAcl::isAllowed($user, $root, $action))
    {
      return true; // No bans, always true
    }

    // If more allows then bans, then add list of allowed resources
    $criterion = null;
    if (count($allows) >= count($bans))
    {
      while ($resourceId = array_shift($allows))
      {
        $resource = call_user_func(array($rootClass, 'getById'), $resourceId);

        // If object has no children include it by id
        if (1 == ($resource->rgt - $resource->lft))
        {
          $subCriterion = $criteria->getNewCriterion(constant("$rootClass::ID"), $resourceId);
        }

        // Else, include object and all children
        else
        {
          $subCriterion = $criteria->getNewCriterion(constant("$rootClass::LFT"), $resource->lft, Criteria::GREATER_EQUAL);
          $subCriterion2 = $criteria->getNewCriterion(constant("$rootClass::RGT"), $resource->rgt, Criteria::LESS_EQUAL);
          $subCriterion->addAnd($subCriterion2);
        }

        if (isset($criterion))
        {
          $criterion->addOr($subCriterion);
        }
        else
        {
          $criterion = $subCriterion;
        }
      }
    }

    // Otherwise, add list of banned resources
    else
    {
      while ($resourceId = array_shift($bans))
      {
        $resource = call_user_func(array($rootClass, 'getById'), $resourceId);

        // If object has no children, remove it by id
        if (1 == ($resource->rgt - $resource->lft))
        {
          $subCriterion = $criteria->getNewCriterion(constant("$rootClass::ID"), $resourceId, Criteria::NOT_EQUAL);
        }

        else
        {
          $subCriterion = $criteria->getNewCriterion(constant("$rootClass::LFT"), $resource->lft, Criteria::LESS_THAN);
          $subCriterion2 = $criteria->getNewCriterion(constant("$rootClass::RGT"), $resource->rgt, Criteria::GREATER_THAN);
          $subCriterion->addOr($subCriterion2);
        }

        if (isset($criterion))
        {
          $criterion->addAnd($subCriterion);
        }
        else
        {
          $criterion = $subCriterion;
        }
      }
    }

    return $criterion;
  }
<<<<<<< HEAD
=======
}

class ConditionalAssert implements Zend_Acl_Assert_Interface
{
  public function __construct($permission)
  {
    $this->permission = $permission;
  }

  public function assert(Zend_Acl $acl,
                         Zend_Acl_Role_Interface $role = null,
                         Zend_Acl_Resource_Interface $resource = null,
                         $privilege = null
                         )
  {
    // Translate permissions are global to all objects
    if ('translate' == $privilege)
    {
      // If source language is the current language, then we aren't translating
      if (method_exists($resource, 'getSourceCulture') && $resource->sourceCulture == sfContext::getInstance()->user->getCulture())
      {
        return false;
      }

      // Test that user can translate into current language
      if (!$this->permission->evaluateConditional(array('language' => sfContext::getInstance()->user->getCulture())))
      {
        return false;
      }
    }

    // No update if source language != current language (requires translate)
    else if ('update' == $privilege && $resource->sourceCulture != sfContext::getInstance()->user->getCulture())
    {
      return false;
    }

    if ($resource instanceof QubitInformationObject)
    {
      $repositorySlug = null;
      if (null !== $repository = $resource->getRepository(array('inherit' => true)))
      {
        $repositorySlug = $repository->slug;
      }

      // Deny if there is no repository and the permission is conditional
      if (!isset($repositorySlug) && 0 < strlen($this->permission->conditional))
      {
        return false;
      }

      // Test repository conditional
      if (!$this->permission->evaluateConditional(array('repository' => $repositorySlug)))
      {
        return false;
      }
    }
    else if ($resource instanceof QubitTerm)
    {
      // Test taxonomy conditional
      if (!$this->permission->evaluateConditional(array('taxonomy' => $resource->taxonomy->slug)))
      {
        return false;
      }
    }

    return true;
  }
>>>>>>> afa139af
}<|MERGE_RESOLUTION|>--- conflicted
+++ resolved
@@ -853,75 +853,4 @@
 
     return $criterion;
   }
-<<<<<<< HEAD
-=======
-}
-
-class ConditionalAssert implements Zend_Acl_Assert_Interface
-{
-  public function __construct($permission)
-  {
-    $this->permission = $permission;
-  }
-
-  public function assert(Zend_Acl $acl,
-                         Zend_Acl_Role_Interface $role = null,
-                         Zend_Acl_Resource_Interface $resource = null,
-                         $privilege = null
-                         )
-  {
-    // Translate permissions are global to all objects
-    if ('translate' == $privilege)
-    {
-      // If source language is the current language, then we aren't translating
-      if (method_exists($resource, 'getSourceCulture') && $resource->sourceCulture == sfContext::getInstance()->user->getCulture())
-      {
-        return false;
-      }
-
-      // Test that user can translate into current language
-      if (!$this->permission->evaluateConditional(array('language' => sfContext::getInstance()->user->getCulture())))
-      {
-        return false;
-      }
-    }
-
-    // No update if source language != current language (requires translate)
-    else if ('update' == $privilege && $resource->sourceCulture != sfContext::getInstance()->user->getCulture())
-    {
-      return false;
-    }
-
-    if ($resource instanceof QubitInformationObject)
-    {
-      $repositorySlug = null;
-      if (null !== $repository = $resource->getRepository(array('inherit' => true)))
-      {
-        $repositorySlug = $repository->slug;
-      }
-
-      // Deny if there is no repository and the permission is conditional
-      if (!isset($repositorySlug) && 0 < strlen($this->permission->conditional))
-      {
-        return false;
-      }
-
-      // Test repository conditional
-      if (!$this->permission->evaluateConditional(array('repository' => $repositorySlug)))
-      {
-        return false;
-      }
-    }
-    else if ($resource instanceof QubitTerm)
-    {
-      // Test taxonomy conditional
-      if (!$this->permission->evaluateConditional(array('taxonomy' => $resource->taxonomy->slug)))
-      {
-        return false;
-      }
-    }
-
-    return true;
-  }
->>>>>>> afa139af
 }