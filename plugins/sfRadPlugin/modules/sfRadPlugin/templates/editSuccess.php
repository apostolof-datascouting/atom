<?php decorate_with('layout_2col.php') ?>
<?php use_helper('Date') ?>

<?php slot('sidebar') ?>

  <?php include_component('repository', 'contextMenu') ?>

<?php end_slot() ?>

<?php slot('title') ?>

  <h1><?php echo render_title($rad) ?></h1>

  <ul class="breadcrumb">
    <?php if (isset($sf_request->getAttribute('sf_route')->resource)): ?>
      <li><?php echo link_to(render_title($resource), url_for(array($resource, 'module' => 'repository'))) ?></li>
      <li><span><?php echo __('Edit %1% - RAD', array('%1%' => strtolower(sfConfig::get('app_ui_label_informationobject')))) ?></span></li>
    <?php else: ?>
      <li><span><?php echo __('Add new %1% - RAD', array('%1%' => strtolower(sfConfig::get('app_ui_label_informationobject')))) ?></span></li>
    <?php endif; ?>
  </ul>

  <?php if (isset($sf_request->source)): ?>
    <div class="messages status">
      <?php echo __('This is a duplicate of record %1%', array('%1%' => $sourceInformationObjectLabel)) ?>
    </div>
  <?php endif; ?>

<?php end_slot() ?>

<?php slot('content') ?>

  <?php echo $form->renderGlobalErrors() ?>

  <?php if (isset($sf_request->getAttribute('sf_route')->resource)): ?>
    <?php echo $form->renderFormTag(url_for(array($resource, 'module' => 'informationobject', 'action' => 'edit')), array('id' => 'editForm')) ?>
  <?php else: ?>
    <?php echo $form->renderFormTag(url_for(array('module' => 'informationobject', 'action' => 'add')), array('id' => 'editForm')) ?>
  <?php endif; ?>

    <?php echo $form->renderHiddenFields() ?>

    <div id="content">

      <fieldset class="collapsible collapsed" id="titleAndStatementOfResponsibilityArea">

        <legend><?php echo __('Title and statement of responsibility area') ?></legend>

        <?php echo render_field($form->title
          ->help(__('Enter the title proper, either transcribed or supplied. (RAD 1.1B)'))
          ->label(__('Title proper').' <span class="form-required" title="'.__('This is a mandatory element.').'">*</span>'), $resource) ?>

        <?php echo $form->type
          ->help(__('Select the General Material Designation at the highest level of description. If there are more than three, select "multiple media" (RAD 1.1C)'))
          ->label(__('General material designation'))
          ->renderRow() ?>

        <?php echo render_field($form->alternateTitle
          ->help(__('"[W]hen applicable, transcribe parallel titles that appear in conjunction with the formal title proper..." (RAD 1.1D)'))
          ->label(__('Parallel titles')), $resource) ?>

        <?php echo render_field($form->otherTitleInformation
          ->help(__('"Transcribe other title information that appears in conjunction with the formal title proper..." (RAD 1.1E)'))
          ->label(__('Other title information')), $rad) ?>

        <?php echo render_field($form->titleStatementOfResponsibility
          ->help(__('"At the item level of description, transcribe explicit statements of responsibility appearing in conjunction with the formal title proper in or on the chief source of information..." (RAD 1.1F)'))
          ->label(__('Statement of responsibility')), $rad) ?>

        <section>

          <table>

            <thead>
              <tr>
                <th style="width: 65%">
                  <?php echo __('Title notes') ?>
                </th><th style="width: 30%">
                  <?php echo __('Note type') ?>
                </th><th style="width: 5%">
                </th>
              </tr>
            </thead><tbody>

              <?php foreach ($resource->getNotesByTaxonomy(array('taxonomyId' => QubitTaxonomy::RAD_TITLE_NOTE_ID)) as $item): ?>
                <tr class="related_obj_<?php echo $item->id ?>">
                  <td>
                    <?php echo $item->getContent(array('cultureFallback' => 'true')) ?><span class="note"><?php echo $item->user ?>, <?php echo format_date($item->object->updatedAt, 'f') ?></span>
                  </td><td>
                    <?php echo $item->type ?>
                  </td><td style="text-align: center">
                    <input type="checkbox" name="delete_notes[<?php echo $item->id ?>]" value="delete" class="multiDelete"/>
                  </td>
                </tr>
              <?php endforeach; ?>

              <tr valign="top">
                <td>
                  <input type="text" name="rad_title_note"/>
                </td><td>
                  <select name="rad_title_note_type" id="rad_title_note_type">
                    <?php foreach (QubitTerm::getOptionsForSelectList(QubitTaxonomy::RAD_TITLE_NOTE_ID) as $value => $label): ?>
                      <option value="<?php echo esc_entities($value) ?>"><?php echo esc_entities($label) ?></option>
                    <?php endforeach; ?>
                  </select>
                </td><td>
                  &nbsp;
                </td>
              </tr>

            </tbody>
          </table>

          <div class="description">
            <?php echo __('Select a note type from the drop-down menu and enter note text in accordance with RAD 1.8B1 through 1.8B6.') ?>
          </div>

        </section>

        <?php echo $form->levelOfDescription
          ->help(__('Select a level of description from the drop-down menu. See RAD 1.0A for rules and conventions on selecting levels of description.'))
          ->label(__('Level of description').' <span class="form-required" title="'.__('This is a mandatory element.').'">*</span>')
          ->renderRow() ?>

        <?php echo get_partial('informationobject/childLevels', array('help' => __('<strong>Identifier:</strong> Enter an unambiguous code used to uniquely identify the description.<br/><strong>Level:</strong> Select a level of description from the drop-down menu. See RAD 1.0A for rules and conventions on selecting levels of description.<br/><strong>Title:</strong> Enter the title proper, either transcribed or supplied. (RAD 1.1B)'))) ?>

        <div class="form-item">
          <?php echo $form->repository->renderLabel() ?>
          <?php echo $form->repository->render(array('class' => 'form-autocomplete')) ?>
          <input class="add" type="hidden" value="<?php echo url_for(array('module' => 'repository', 'action' => 'add')) ?> #authorizedFormOfName"/>
          <input class="list" type="hidden" value="<?php echo url_for($repoAcParams) ?>"/>
          <?php echo $form->repository
            ->help(__('Select the repository that has custody and control of the archival material. The values in this field are drawn from the Authorized form of name field in archival institution records. Search for an existing name by typing the first few characters of the name. Alternatively, type a new name to create and link to a new archival institution.'))
            ->renderHelp() ?>
        </div>

        <?php echo $form->identifier
          ->help(__('Enter an unambiguous code used to uniquely identify the description.'))
          ->renderRow() ?>

        <?php echo render_show(__('Reference code'), $rad->referenceCode) ?>

      </fieldset> <!-- #titleAndStatementOfResponsibilityArea -->

      <fieldset class="collapsible collapsed" id="editionArea">

        <legend><?php echo __('Edition area') ?></legend>

        <?php echo render_field($form->edition
          ->help(__('"Transcribe the edition statement relating to the item being described." (RAD 1.2B1) "If the item being described lacks an edition statement but is known to contain significant changes from other editions, supply a suitable brief statement in the language and script of the title proper and enclose it in square brackets." (RAD 1.2B3)'))
          ->label(__('Edition statement')), $resource) ?>

<<<<<<< HEAD
        <?php echo render_field($form->editionStatementOfResponsibility
          ->help(__('"Transcribe a statement of responsibility relating to one or more editions, but not to all editions, of the item being described following the edition statement if there is one." (RAD 1.2.C1) "When describing the first edition, give all statements of responsibility in the Title and statement of responsibility area." (RAD 1.2C2)'))
          ->label(__('Statement of responsibility relating to the edition')), $rad) ?>
=======
    <?php echo render_field($form->editionStatementOfResponsibility
      ->help(__('"Use this area only in item level description to record statements relating to versions of items existing in two or more versions or states in single or multiple copies." (RAD 1.2A1) "Transcribe a statement of responsibility relating to one or more editions, but not to all editions, of the item being described following the edition statement if there is one." (RAD 1.2.C1) "When describing the first edition, give all statements of responsibility in the Title and statement of responsibility area." (RAD 1.2C2)'))
      ->label(__('Statement of responsibility relating to the edition')), $rad) ?>
>>>>>>> 04aa0f4d

      </fieldset> <!-- #editionArea -->

      <fieldset class="collapsible collapsed" id="classOfMaterialSpecificDetailsArea">

        <legend><?php echo __('Class of material specific details area') ?></legend>

        <?php echo render_field($form->statementOfScaleCartographic
          ->help(__('"Give the scale of the unit being described...as a representative fraction (RF) expressed as a ratio (1: ). Precede the ratio by Scale. Give the scale even if it is already recorded as part of the title proper or other title information." (RAD 5.3B1)'))
          ->label(__('Statement of scale (cartographic)')), $rad) ?>

        <?php echo render_field($form->statementOfProjection
          ->help(__('"Give the statement of projection if it is found on the prescribed source(s) of information." (RAD 5.3C1)'))
          ->label(__('Statement of projection (cartographic)')), $rad) ?>

        <?php echo render_field($form->statementOfCoordinates
          ->help(__('"At the fonds, series or file levels, record coordinates for the maximum coverage provided by the materials in the unit, as long as they are reasonably contiguous." (RAD 5.3D)'))
          ->label(__('Statement of coordinates (cartographic)')), $rad) ?>

        <?php echo render_field($form->statementOfScaleArchitectural
          ->help(__('"Give in English the scale in the units of measure found on the unit being described. If there is no English equivalent for the name of the unit of measure, give the name, within quotation marks, as found on the unit being described." (RAD 6.3B)'))
          ->label(__('Statement of scale (architectural)')), $rad) ?>

        <?php echo render_field($form->issuingJurisdictionAndDenomination
          ->help(__('"Give the name of the jurisdiction (e.g., government) responsible for issuing the philatelic records." (RAD 12.3B1) "For all units possessing a denomination (e.g., postage stamps, revenue stamps, postal stationery items), give the denomination in a standardized format, recording the denomination number in arabic numerals followed by the name of the currency unit. Include a denomination statement even if the denomination is already recorded as part of the title proper or other title information." (RAD 12.3C1)'))
          ->label(__('Issuing jurisdiction and denomination (philatelic)')), $rad) ?>

      </fieldset> <!-- #classOfMaterialSpecificDetailsArea -->

      <fieldset class="collapsible collapsed" id="datesOfCreationArea">

        <legend><?php echo __('Dates of creation area') ?></legend>

        <?php echo get_partial('informationobject/relatedEvents', array('resource' => $resource)) ?>

        <div class="section">

          <h3><?php echo __('Add new name and/or date(s)') ?></h3>

          <?php echo get_partial('informationobject/event', $eventComponent->getVarHolder()->getAll()) ?>

        </div>

      </fieldset> <!-- #datesOfCreationArea -->

      <fieldset class="collapsible collapsed" id="physicalDescriptionArea">

        <legend><?php echo __('Physical description area') ?></legend>

        <?php echo render_field($form->extentAndMedium
          ->help(__('"At all levels record the extent of the unit being described by giving the number of physical units in arabic numerals and the specific material designation as instructed in subrule .5B in the chapter(s) dealing with the broad class(es) of material to which the unit being described belongs." (RAD 1.5B1) Include other physical details and dimensions as specified in RAD 1.5C and 1.5D. Separate multiple entries in this field with a carriage return (i.e. press the Enter key on your keyboard).'))
          ->label(__('Physical description').' <span class="form-required" title="'.__('This is a mandatory element.').'">*</span>'), $resource, array('class' => 'resizable')) ?>

      </fieldset> <!-- #physicalDescriptionArea -->

      <fieldset class="collapsible collapsed" id="publishersSeriesArea">

        <legend><?php echo __('Publisher\'s series area') ?></legend>

        <?php echo render_field($form->titleProperOfPublishersSeries
          ->help(__('"At the item level of description, transcribe a title proper of the publisher\'s series as instructed in 1.1B1." (RAD 1.6B)'))
          ->label(__('Title proper of publisher\'s series')), $rad) ?>

        <?php echo render_field($form->parallelTitleOfPublishersSeries
          ->help(__('"Transcribe parallel titles of a publisher\'s series as instructed in 1.1D." (RAD 1.6C1)'))
          ->label(__('Parallel title of publisher\'s series')), $rad) ?>

        <?php echo render_field($form->otherTitleInformationOfPublishersSeries
          ->help(__('"Transcribe other title information of a publisher\'s series as instructed in 1.1E and only if considered necessary for identifying the publisher\'s series." (RAD 1.6D1)'))
          ->label(__('Other title information of publisher\'s series')), $rad) ?>

        <?php echo render_field($form->statementOfResponsibilityRelatingToPublishersSeries
          ->help(__('"Transcribe explicit statements of responsibility appearing in conjunction with a formal title proper of a publisher\'s series as instructed in 1.1F and only if considered necessary for identifying the publisher\'s series." (RAD 1.6E1)'))
          ->label(__('Statement of responsibility relating to publisher\'s series')), $rad) ?>

        <?php echo render_field($form->numberingWithinPublishersSeries
          ->help(__('"Give the numbering of the item within a publisher\'s series in the terms given in the item." (RAD 1.6F1)'))
          ->label(__('Numbering within publisher\'s series')), $rad) ?>

        <?php echo render_field($form->noteOnPublishersSeries
          ->help(__('"Make notes on important details of publisher\'s series that are not included in the Publisher\'s series area, including variant series titles, incomplete series, and of numbers or letters that imply a series." (RAD 1.8B10)'))
          ->label(__('Note on publisher\'s series')), $rad) ?>

      </fieldset> <!-- #publishersSeriesArea -->

      <fieldset class="collapsible collapsed" id="archivalDescriptionArea">

        <legend><?php echo __('Archival description area') ?></legend>

        <?php foreach ($resource->getCreators() as $item): ?>
          <div class="field">

            <h3>
              <?php if (null !== ($entityType = $item->entityType) && QubitTerm::CORPORATE_BODY_ID == $entityType->id): ?>
                <?php echo __('Administrative history') ?>
              <?php else: ?>
                <?php echo __('Biographical sketch') ?>
              <?php endif; ?>
            </h3>

            <div>
              <?php echo link_to('<h3>'.render_title($item).'</h3>', array($item, 'module' => 'actor', 'action' => 'edit'), array('title' => __('Edit authority record'))) ?>
              <?php echo $item->getHistory(array('cultureFallback' => 'true')) ?>
            </div>

          </div>
        <?php endforeach; ?>

        <?php echo render_field($form->archivalHistory
          ->help(__('"Give the history of the custody of the unit being described, i.e., the successive transfers of ownership and custody or control of the material, along with the dates thereof, insofar as it can be ascertained." (RAD 1.7C)'))
          ->label(__('Custodial history')), $resource, array('class' => 'resizable')) ?>

        <?php echo render_field($form->scopeAndContent
          ->help(__('"At the fonds, series, and collection levels of description, and when necessary at the file and the item levels of description, indicate the level being described and give information about the scope and the internal structure of or arrangement of the records, and about their contents." (RAD 1.7D) "For the scope of the unit being described, give information about the functions and/or kinds of activities generating the records, the period of time, the subject matter, and the geographical area to which they pertain. For the content of the unit being described, give information about its internal structure by indicating its arrangement, organization, and/or enumerating its next lowest level of description. Summarize the principal documentary forms (e.g., reports, minutes, correspondence, drawings, speeches)." (RAD 1.7D1)'))
          ->label(__('Scope and content').' <span class="form-required" title="'.__('This is a mandatory element.').'">*</span>'), $resource, array('class' => 'resizable')) ?>

      </fieldset> <!-- #archivalDescriptionArea -->

      <fieldset class="collapsible collapsed" id="notesArea">

        <legend><?php echo __('Notes area') ?></legend>

        <?php echo render_field($form->physicalCharacteristics
          ->help(__('"Make notes on the physical condition of the unit being described if that condition materially affects the clarity or legibility of the records." (RAD 1.8B9a)'))
          ->label(__('Physical condition')), $resource, array('class' => 'resizable')) ?>

        <?php echo render_field($form->acquisition
          ->help(__('"Record the donor or source (i.e., the immediate prior custodian) from whom the unit being described was acquired, and the date and method of acquisition, as well as the source/donor\'s relationship to the material, if any or all of this information is not confidential. If the source/donor is unknown, record that information." (RAD 1.8B12)'))
          ->label(__('Immediate source of acquisition')), $resource, array('class' => 'resizable')) ?>

        <?php echo render_field($form->arrangement
          ->help(__('"Make notes on the arrangement of the unit being described which contribute significantly to its understanding but cannot be put in the Scope and content (see 1.7D), e.g., about reorganisation(s) by the creator, arrangement by the archivist, changes in the classification scheme, or reconstitution of original order." (RAD 1.8B13)')), $resource, array('class' => 'resizable')) ?>

        <?php echo $form->language
          ->help(__('"Record the language or languages of the unit being described, unless they are noted elsewhere or are apparent from other elements of the description." (RAD 1.8.B14). Select the language from the drop-down menu; enter the first few letters to narrow the choices.'))
          ->label(__('Language of material'))
          ->renderRow(array('class' => 'form-autocomplete')) ?>

        <?php echo $form->script
          ->help(__('"Note any distinctive alphabets or symbol systems employed." (RAD 1.8.B14) Select the script from the drop-down menu; enter the first few letters to narrow the choices.'))
          ->label(__('Script of material'))
          ->renderRow(array('class' => 'form-autocomplete')) ?>

        <?php echo $form->languageNotes
          ->help(__('"Note any distinctive alphabets or symbol systems employed." (RAD 1.8.B14).'))
          ->label(__('Language and script notes'))
          ->renderRow() ?>

        <?php echo render_field($form->locationOfOriginals
          ->help(__('"If the unit being described is a reproduction and the location of the original material is known, give that location. Give, in addition, any identifying numbers that may help in locating the original material in the cited location. If the originals are known to be no longer extant, give that information." (RAD 1.8B15a)')), $resource, array('class' => 'resizable')) ?>

        <?php echo render_field($form->locationOfCopies
          ->help(__('"If all or part of the unit being described is available (either in the institution or elsewhere) in another format(s), e.g., if the text being described is also available on microfilm; or if a film is also available on videocassette, make a note indicating the other format(s) in which the unit being described is available and its location, if that information is known. If only a part of the unit being described is available in another format(s), indicate which parts." (RAD 1.8B15b)'))
          ->label(__('Availability of other formats')), $resource, array('class' => 'resizable')) ?>

        <?php echo render_field($form->accessConditions
          ->help(__('"Give information about any restrictions placed on access to the unit (or parts of the unit) being described." (RAD 1.8B16a)'))
          ->label(__('Restrictions on access')), $resource, array('class' => 'resizable')) ?>

        <?php echo render_field($form->reproductionConditions
          ->help(__('"Give information on legal or donor restrictions that may affect use or reproduction of the material." (RAD 1.8B16c)'))
          ->label(__('Terms governing use, reproduction, and publication')), $resource, array('class' => 'resizable')) ?>

        <?php echo render_field($form->findingAids
          ->help(__('"Give information regarding the existence of any finding aids. Include appropriate administrative and/or intellectual control tools over the material in existence at the time the unit is described, such as card catalogues, box lists, series lists, inventories, indexes, etc." (RAD 1.8B17)')), $resource, array('class' => 'resizable')) ?>

        <?php echo render_field($form->relatedUnitsOfDescription
          ->help(__('For associated material, "If records in another institution are associated with the unit being described by virtue of the fact that they share the same provenance, make a citation to the associated material at the fonds, series or collection level, or for discrete items, indicating its location if known." (RAD 1.8B18). For related material, "Indicate groups of records having some significant relationship by reason of shared responsibility or shared sphere of activity in one or more units of material external to the unit being described." (RAD 1.8B20)'))
          ->label(__('Associated/related material')), $resource, array('class' => 'resizable')) ?>

        <?php echo render_field($form->accruals
          ->help(__('"When the unit being described is not yet complete, e.g., an open fonds or series, make a note explaining that further accruals are expected... If no further accruals are expected, indicate that the unit is considered closed." (RAD 1.8B19)')), $resource, array('class' => 'resizable')) ?>

        <section>

          <h3><?php echo __('Other notes') ?></h3>

          <table>
            <thead>
              <tr>
                <th style="width: 65%">
                  &nbsp;
                </th><th style="width: 30%">
                  <?php echo __('Note type') ?>
                </th><th style="width: 5%">
                  &nbsp;
                </th>
              </tr>
            </thead><tbody>

              <?php foreach ($resource->getNotesByTaxonomy(array('taxonomyId' => QubitTaxonomy::RAD_NOTE_ID)) as $item): ?>
                <tr class="related_obj_<?php echo $item->id ?>">
                  <td>
                    <?php echo $item->getContent(array('cultureFallback' => 'true')) ?><span class="note"><?php echo $item->user ?>, <?php echo $item->object->updatedAt ?></span>
                  </td><td>
                    <?php echo $item->type ?>
                  </td><td style="text-align: center">
                    <input type="checkbox" name="delete_notes[<?php echo $item->id ?>]" value="delete" class="multiDelete"/>
                  </td>
                </tr>
              <?php endforeach; ?>

              <tr valign="top">
                <td>
                  <input type="text" name="rad_note"/>
                </td><td>
                  <select name="rad_note_type" id="rad_title_note_type">
                    <?php foreach (QubitTerm::getOptionsForSelectList(QubitTaxonomy::RAD_NOTE_ID) as $value => $label): ?>
                      <option value="<?php echo esc_entities($value) ?>"><?php echo esc_entities($label) ?></option>
                    <?php endforeach; ?>
                  </select>
                </td><td>
                  &nbsp;
                </td>
              </tr>

            </tbody>
          </table>

          <div class="description">
            <?php echo __('Select a note type from the drop-down menu and enter note text in accordance with the following sections in RAD: 1.5E (Accompanying material); 1.8 B11 (Alpha-numeric designations); 1.8B9b (Conservation); 1.8B7 (Edition); 1.8B9 (Physical Description); 1.8B16b (Rights); 1.8B21 (General note).') ?>
          </div>

        </section>

      </fieldset> <!-- #notesArea -->

      <fieldset class="collapsible collapsed" id="standardNumberArea">

        <legend><?php echo __('Standard number area') ?></legend>

        <?php echo render_field($form->standardNumber
          ->help(__('"Give the International Standard Book Number (ISBN), International Standard Serial Number (ISSN), or any other internationally agreed standard number for the item being described. Give such numbers with the agreed abbreviation and with the standard spacing or hyphenation." (RAD 1.9B1)')), $rad) ?>

      </fieldset> <!-- #standardNumberArea -->

      <fieldset class="collapsible collapsed" id="accessPointsArea">

        <legend><?php echo __('Access points') ?></legend>

        <div class="form-item">
          <?php echo $form->subjectAccessPoints
            ->label(__('Subject access points'))
            ->renderLabel() ?>
          <?php echo $form->subjectAccessPoints->render(array('class' => 'form-autocomplete')) ?>
          <?php if (QubitAcl::check(QubitTaxonomy::getById(QubitTaxonomy::SUBJECT_ID), 'createTerm')): ?>
            <input class="add" type="hidden" value="<?php echo url_for(array('module' => 'term', 'action' => 'add', 'taxonomy' => url_for(array(QubitTaxonomy::getById(QubitTaxonomy::SUBJECT_ID), 'module' => 'taxonomy')))) ?> #name"/>
          <?php endif; ?>
          <input class="list" type="hidden" value="<?php echo url_for(array('module' => 'term', 'action' => 'autocomplete', 'taxonomy' => url_for(array(QubitTaxonomy::getById(QubitTaxonomy::SUBJECT_ID), 'module' => 'taxonomy')))) ?>"/>
          <?php echo $form->subjectAccessPoints
            ->help(__('Search for an existing term in the Subjects taxonomy by typing the first few characters of the term. Alternatively, type a new term to create and link to a new subject term.'))
            ->renderHelp() ?>
        </div>

        <div class="form-item">
          <?php echo $form->placeAccessPoints
            ->label(__('Place access points'))
            ->renderLabel() ?>
          <?php echo $form->placeAccessPoints->render(array('class' => 'form-autocomplete')) ?>
          <?php if (QubitAcl::check(QubitTaxonomy::getById(QubitTaxonomy::PLACE_ID), 'createTerm')): ?>
            <input class="add" type="hidden" value="<?php echo url_for(array('module' => 'term', 'action' => 'add', 'taxonomy' => url_for(array(QubitTaxonomy::getById(QubitTaxonomy::PLACE_ID), 'module' => 'taxonomy')))) ?> #name"/>
          <?php endif; ?>
          <input class="list" type="hidden" value="<?php echo url_for(array('module' => 'term', 'action' => 'autocomplete', 'taxonomy' => url_for(array(QubitTaxonomy::getById(QubitTaxonomy::PLACE_ID), 'module' => 'taxonomy')))) ?>"/>
          <?php echo $form->placeAccessPoints
            ->help(__('Search for an existing term in the Places taxonomy by typing the first few characters of the term name. Alternatively, type a new term to create and link to a new place term.'))
            ->renderHelp() ?>
        </div>

        <div class="form-item">
          <?php echo $form->nameAccessPoints
            ->label(__('Name access points (subjects)'))
            ->renderLabel() ?>
          <?php echo $form->nameAccessPoints->render(array('class' => 'form-autocomplete')) ?>
          <?php if (QubitAcl::check(QubitActor::getRoot(), 'create')): ?>
            <input class="add" type="hidden" value="<?php echo url_for(array('module' => 'actor', 'action' => 'add')) ?> #authorizedFormOfName"/>
          <?php endif; ?>
          <input class="list" type="hidden" value="<?php echo url_for(array('module' => 'actor', 'action' => 'autocomplete', 'showOnlyActors' => 'true')) ?>"/>
          <?php echo $form->nameAccessPoints
            ->help(__('"Choose provenance, author and other non-subject access points from the archival description, as appropriate. All access points must be apparent from the archival description to which they relate." (RAD 21.0B) The values in this field are drawn from the Authorized form of name field in authority records. Search for an existing name by typing the first few characters of the name. Alternatively, type a new name to create and link to a new authority record.'))
            ->renderHelp() ?>
        </div>

      </fieldset> <!-- #accessPointsArea -->

      <fieldset class="collapsible collapsed" id="descriptionControlArea">

        <legend><?php echo __('Control area') ?></legend>

        <?php echo $form->descriptionIdentifier
          ->help(__('Record a unique description identifier in accordance with local and/or national conventions. If the description is to be used internationally, record the code of the country in which the description was created in accordance with the latest version of ISO 3166 - Codes for the representation of names of countries. Where the creator of the description is an international organisation, give the organisational identifier in place of the country code.'))
          ->label(__('Description identifier'))
          ->renderRow() ?>

        <?php echo render_field($form->institutionResponsibleIdentifier
          ->help(__('Record the full authorised form of name(s) of the agency(ies) responsible for creating, modifying or disseminating the description or, alternatively, record a code for the agency in accordance with the national or international agency code standard.'))
          ->label(__('Institution identifier')), $resource) ?>

        <?php echo render_field($form->rules
          ->help(__('Record the international, national and/or local rules or conventions followed in preparing the description.'))
          ->label(__('Rules or conventions')), $resource, array('class' => 'resizable')) ?>

        <?php echo $form->descriptionStatus
          ->label(__('Status'))
          ->help(__('Record the current status of the description, indicating whether it is a draft, finalized and/or revised or deleted.'))
          ->renderRow() ?>

        <?php echo $form->descriptionDetail
          ->help(__('Record whether the description consists of a minimal, partial or full level of detail in accordance with relevant international and/or national guidelines and/or rules.'))
          ->label(__('Level of detail'))
          ->renderRow() ?>

        <?php echo render_field($form->revisionHistory
          ->help(__('Record the date(s) the entry was prepared and/or revised.'))
          ->label(__('Dates of creation, revision and deletion')), $resource, array('class' => 'resizable')) ?>

        <?php echo $form->languageOfDescription
          ->help(__('Indicate the language(s) used to create the description of the archival material.'))
          ->label(__('Language'))
          ->renderRow(array('class' => 'form-autocomplete')) ?>

        <?php echo $form->scriptOfDescription
          ->help(__('Indicate the script(s) used to create the description of the archival material.'))
          ->label(__('Script'))
          ->renderRow(array('class' => 'form-autocomplete')) ?>

        <?php echo render_field($form->sources, $resource, array('class' => 'resizable')) ?>

      </fieldset> <!-- #descriptionControlArea -->

      <fieldset class="collapsible collapsed" id="rightsArea">

        <legend><?php echo __('Rights area') ?></legend>

        <?php echo get_partial('right/edit', $rightEditComponent->getVarHolder()->getAll()) ?>

      </fieldset> <!-- #rightsArea -->

      <?php echo get_partial('informationobject/adminInfo', array('form' => $form, 'resource' => $resource)) ?>

    </div>

  <?php echo get_partial('informationobject/editActions', array('resource' => $resource)) ?>

<?php end_slot() ?><|MERGE_RESOLUTION|>--- conflicted
+++ resolved
@@ -150,15 +150,9 @@
           ->help(__('"Transcribe the edition statement relating to the item being described." (RAD 1.2B1) "If the item being described lacks an edition statement but is known to contain significant changes from other editions, supply a suitable brief statement in the language and script of the title proper and enclose it in square brackets." (RAD 1.2B3)'))
           ->label(__('Edition statement')), $resource) ?>
 
-<<<<<<< HEAD
         <?php echo render_field($form->editionStatementOfResponsibility
-          ->help(__('"Transcribe a statement of responsibility relating to one or more editions, but not to all editions, of the item being described following the edition statement if there is one." (RAD 1.2.C1) "When describing the first edition, give all statements of responsibility in the Title and statement of responsibility area." (RAD 1.2C2)'))
+          ->help(__('"Use this area only in item level description to record statements relating to versions of items existing in two or more versions or states in single or multiple copies." (RAD 1.2A1) "Transcribe a statement of responsibility relating to one or more editions, but not to all editions, of the item being described following the edition statement if there is one." (RAD 1.2.C1) "When describing the first edition, give all statements of responsibility in the Title and statement of responsibility area." (RAD 1.2C2)'))
           ->label(__('Statement of responsibility relating to the edition')), $rad) ?>
-=======
-    <?php echo render_field($form->editionStatementOfResponsibility
-      ->help(__('"Use this area only in item level description to record statements relating to versions of items existing in two or more versions or states in single or multiple copies." (RAD 1.2A1) "Transcribe a statement of responsibility relating to one or more editions, but not to all editions, of the item being described following the edition statement if there is one." (RAD 1.2.C1) "When describing the first edition, give all statements of responsibility in the Title and statement of responsibility area." (RAD 1.2C2)'))
-      ->label(__('Statement of responsibility relating to the edition')), $rad) ?>
->>>>>>> 04aa0f4d
 
       </fieldset> <!-- #editionArea -->
 
