--- conflicted
+++ resolved
@@ -1,7 +1,6 @@
 <?php decorate_with('layout_2col.php') ?>
 <?php use_helper('Date') ?>
 
-<<<<<<< HEAD
 <?php slot('sidebar') ?>
 
   <?php include_component('repository', 'contextMenu') ?>
@@ -9,54 +8,6 @@
 <?php end_slot() ?>
 
 <?php slot('title') ?>
-=======
-<h1><?php echo __('Edit archival description - RAD') ?></h1>
-
-<h1 class="label"><?php echo render_title($rad) ?></h1>
-
-<?php if (isset($sf_request->source)): ?>
-  <div class="messages status">
-    <?php echo __('This is a duplicate of record %1%', array('%1%' => $sourceInformationObjectLabel)) ?>
-  </div>
-<?php endif; ?>
-
-<?php echo $form->renderGlobalErrors() ?>
-
-<?php if (isset($sf_request->getAttribute('sf_route')->resource)): ?>
-  <?php echo $form->renderFormTag(url_for(array($resource, 'module' => 'informationobject', 'action' => 'edit')), array('id' => 'editForm')) ?>
-<?php else: ?>
-  <?php echo $form->renderFormTag(url_for(array('module' => 'informationobject', 'action' => 'add')), array('id' => 'editForm')) ?>
-<?php endif; ?>
-
-  <?php echo $form->renderHiddenFields() ?>
-
-  <fieldset class="collapsible collapsed" id="titleAndStatementOfResponsibilityArea">
-
-    <legend><?php echo __('Title and statement of responsibility area') ?></legend>
-
-    <?php echo render_field($form->title
-      ->help(__('Enter the title proper, either transcribed or supplied. (RAD 1.1B)'))
-      ->label(__('Title proper').' <span class="form-required" title="'.__('This is a mandatory element.').'">*</span>'), $resource) ?>
-
-    <?php echo $form->type
-      ->help(__('Select the General Material Designation at the highest level of description. If there are more than three, select "multiple media" (RAD 1.1C)'))
-      ->label(__('General material designation'))
-      ->renderRow() ?>
-
-    <?php echo render_field($form->alternateTitle
-      ->help(__('"[W]hen applicable, transcribe parallel titles that appear in conjunction with the formal title proper..." (RAD 1.1D)'))
-      ->label(__('Parallel titles')), $resource) ?>
-
-    <?php echo render_field($form->otherTitleInformation
-      ->help(__('"Transcribe other title information that appears in conjunction with the formal title proper..." (RAD 1.1E)'))
-      ->label(__('Other title information')), $rad) ?>
-
-    <?php echo render_field($form->titleStatementOfResponsibility
-      ->help(__('"At the item level of description, transcribe explicit statements of responsibility appearing in conjunction with the formal title proper in or on the chief source of information..." (RAD 1.1F)'))
-      ->label(__('Statement of responsibility')), $rad) ?>
-
-    <?php echo get_partial('informationobject/notes', $titleNotesComponent->getVarHolder()->getAll()) ?>
->>>>>>> 4f9681de
 
   <h1><?php echo render_title($rad) ?></h1>
 
@@ -107,55 +58,7 @@
           ->help(__('"At the item level of description, transcribe explicit statements of responsibility appearing in conjunction with the formal title proper in or on the chief source of information..." (RAD 1.1F)'))
           ->label(__('Statement of responsibility')), $rad) ?>
 
-        <section>
-
-          <table>
-
-            <thead>
-              <tr>
-                <th style="width: 65%">
-                  <?php echo __('Title notes') ?>
-                </th><th style="width: 30%">
-                  <?php echo __('Note type') ?>
-                </th><th style="width: 5%">
-                </th>
-              </tr>
-            </thead><tbody>
-
-              <?php foreach ($resource->getNotesByTaxonomy(array('taxonomyId' => QubitTaxonomy::RAD_TITLE_NOTE_ID)) as $item): ?>
-                <tr class="related_obj_<?php echo $item->id ?>">
-                  <td>
-                    <?php echo $item->getContent(array('cultureFallback' => 'true')) ?><span class="note"><?php echo $item->user ?>, <?php echo format_date($item->object->updatedAt, 'f') ?></span>
-                  </td><td>
-                    <?php echo $item->type ?>
-                  </td><td style="text-align: center">
-                    <input type="checkbox" name="delete_notes[<?php echo $item->id ?>]" value="delete" class="multiDelete"/>
-                  </td>
-                </tr>
-              <?php endforeach; ?>
-
-              <tr valign="top">
-                <td>
-                  <input type="text" name="rad_title_note"/>
-                </td><td>
-                  <select name="rad_title_note_type" id="rad_title_note_type">
-                    <?php foreach (QubitTerm::getOptionsForSelectList(QubitTaxonomy::RAD_TITLE_NOTE_ID) as $value => $label): ?>
-                      <option value="<?php echo esc_entities($value) ?>"><?php echo esc_entities($label) ?></option>
-                    <?php endforeach; ?>
-                  </select>
-                </td><td>
-                  &nbsp;
-                </td>
-              </tr>
-
-            </tbody>
-          </table>
-
-          <div class="description">
-            <?php echo __('Select a note type from the drop-down menu and enter note text in accordance with RAD 1.8B1 through 1.8B6.') ?>
-          </div>
-
-        </section>
+        <?php echo get_partial('informationobject/notes', $titleNotesComponent->getVarHolder()->getAll()) ?>
 
         <?php echo $form->levelOfDescription
           ->help(__('Select a level of description from the drop-down menu. See RAD 1.0A for rules and conventions on selecting levels of description.'))
@@ -298,83 +201,12 @@
               <?php echo $item->getHistory(array('cultureFallback' => 'true')) ?>
             </div>
 
-<<<<<<< HEAD
           </div>
         <?php endforeach; ?>
 
         <?php echo render_field($form->archivalHistory
           ->help(__('"Give the history of the custody of the unit being described, i.e., the successive transfers of ownership and custody or control of the material, along with the dates thereof, insofar as it can be ascertained." (RAD 1.7C)'))
           ->label(__('Custodial history')), $resource, array('class' => 'resizable')) ?>
-=======
-      </div>
-    <?php endforeach; ?>
-
-    <?php echo render_field($form->archivalHistory
-      ->help(__('"Give the history of the custody of the unit being described, i.e., the successive transfers of ownership and custody or control of the material, along with the dates thereof, insofar as it can be ascertained." (RAD 1.7C)'))
-      ->label(__('Custodial history')), $resource, array('class' => 'resizable')) ?>
-
-    <?php echo render_field($form->scopeAndContent
-      ->help(__('"At the fonds, series, and collection levels of description, and when necessary at the file and the item levels of description, indicate the level being described and give information about the scope and the internal structure of or arrangement of the records, and about their contents." (RAD 1.7D) "For the scope of the unit being described, give information about the functions and/or kinds of activities generating the records, the period of time, the subject matter, and the geographical area to which they pertain. For the content of the unit being described, give information about its internal structure by indicating its arrangement, organization, and/or enumerating its next lowest level of description. Summarize the principal documentary forms (e.g., reports, minutes, correspondence, drawings, speeches)." (RAD 1.7D1)'))
-      ->label(__('Scope and content').' <span class="form-required" title="'.__('This is a mandatory element.').'">*</span>'), $resource, array('class' => 'resizable')) ?>
-
-  </fieldset> <!-- #archivalDescriptionArea -->
-
-  <fieldset class="collapsible collapsed" id="notesArea">
-
-    <legend><?php echo __('Notes area') ?></legend>
-
-    <?php echo render_field($form->physicalCharacteristics
-      ->help(__('"Make notes on the physical condition of the unit being described if that condition materially affects the clarity or legibility of the records." (RAD 1.8B9a)'))
-      ->label(__('Physical condition')), $resource, array('class' => 'resizable')) ?>
-
-    <?php echo render_field($form->acquisition
-      ->help(__('"Record the donor or source (i.e., the immediate prior custodian) from whom the unit being described was acquired, and the date and method of acquisition, as well as the source/donor\'s relationship to the material, if any or all of this information is not confidential. If the source/donor is unknown, record that information." (RAD 1.8B12)'))
-      ->label(__('Immediate source of acquisition')), $resource, array('class' => 'resizable')) ?>
-
-    <?php echo render_field($form->arrangement
-      ->help(__('"Make notes on the arrangement of the unit being described which contribute significantly to its understanding but cannot be put in the Scope and content (see 1.7D), e.g., about reorganisation(s) by the creator, arrangement by the archivist, changes in the classification scheme, or reconstitution of original order." (RAD 1.8B13)')), $resource, array('class' => 'resizable')) ?>
-
-    <?php echo $form->language
-      ->help(__('"Record the language or languages of the unit being described, unless they are noted elsewhere or are apparent from other elements of the description." (RAD 1.8.B14). Select the language from the drop-down menu; enter the first few letters to narrow the choices.'))
-      ->label(__('Language of material'))
-      ->renderRow(array('class' => 'form-autocomplete')) ?>
-
-    <?php echo $form->script
-      ->help(__('"Note any distinctive alphabets or symbol systems employed." (RAD 1.8.B14) Select the script from the drop-down menu; enter the first few letters to narrow the choices.'))
-      ->label(__('Script of material'))
-      ->renderRow(array('class' => 'form-autocomplete')) ?>
-
-    <?php echo render_field($form->languageNotes
-      ->help(__('"Note any distinctive alphabets or symbol systems employed." (RAD 1.8.B14).'))
-      ->label(__('Language and script notes')), $rad, array('class' => 'resizable')) ?>
-
-    <?php echo render_field($form->locationOfOriginals
-      ->help(__('"If the unit being described is a reproduction and the location of the original material is known, give that location. Give, in addition, any identifying numbers that may help in locating the original material in the cited location. If the originals are known to be no longer extant, give that information." (RAD 1.8B15a)')), $resource, array('class' => 'resizable')) ?>
-
-    <?php echo render_field($form->locationOfCopies
-      ->help(__('"If all or part of the unit being described is available (either in the institution or elsewhere) in another format(s), e.g., if the text being described is also available on microfilm; or if a film is also available on videocassette, make a note indicating the other format(s) in which the unit being described is available and its location, if that information is known. If only a part of the unit being described is available in another format(s), indicate which parts." (RAD 1.8B15b)'))
-      ->label(__('Availability of other formats')), $resource, array('class' => 'resizable')) ?>
-
-    <?php echo render_field($form->accessConditions
-      ->help(__('"Give information about any restrictions placed on access to the unit (or parts of the unit) being described." (RAD 1.8B16a)'))
-      ->label(__('Restrictions on access')), $resource, array('class' => 'resizable')) ?>
-
-    <?php echo render_field($form->reproductionConditions
-      ->help(__('For terms governing use and reproduction, "Give information on legal or donor restrictions that may affect use or reproduction of the material." (RAD 1.8B16c). For terms governing publication, "Give information on legal or donor restrictions that may affect publication of the material." (RAD 1.8B16d)'))
-      ->label(__('Terms governing use, reproduction, and publication')), $resource, array('class' => 'resizable')) ?>
-
-    <?php echo render_field($form->findingAids
-      ->help(__('"Give information regarding the existence of any finding aids. Include appropriate administrative and/or intellectual control tools over the material in existence at the time the unit is described, such as card catalogues, box lists, series lists, inventories, indexes, etc." (RAD 1.8B17)')), $resource, array('class' => 'resizable')) ?>
-
-    <?php echo render_field($form->relatedUnitsOfDescription
-      ->help(__('For associated material, "If records in another institution are associated with the unit being described by virtue of the fact that they share the same provenance, make a citation to the associated material at the fonds, series or collection level, or for discrete items, indicating its location if known." (RAD 1.8B18). For related material, "Indicate groups of records having some significant relationship by reason of shared responsibility or shared sphere of activity in one or more units of material external to the unit being described." (RAD 1.8B20)'))
-      ->label(__('Associated/related material')), $resource, array('class' => 'resizable')) ?>
-
-    <?php echo render_field($form->accruals
-      ->help(__('"When the unit being described is not yet complete, e.g., an open fonds or series, make a note explaining that further accruals are expected... If no further accruals are expected, indicate that the unit is considered closed." (RAD 1.8B19)')), $resource, array('class' => 'resizable')) ?>
-
-    <?php echo get_partial('informationobject/notes', $otherNotesComponent->getVarHolder()->getAll()) ?>
->>>>>>> 4f9681de
 
         <?php echo render_field($form->scopeAndContent
           ->help(__('"At the fonds, series, and collection levels of description, and when necessary at the file and the item levels of description, indicate the level being described and give information about the scope and the internal structure of or arrangement of the records, and about their contents." (RAD 1.7D) "For the scope of the unit being described, give information about the functions and/or kinds of activities generating the records, the period of time, the subject matter, and the geographical area to which they pertain. For the content of the unit being described, give information about its internal structure by indicating its arrangement, organization, and/or enumerating its next lowest level of description. Summarize the principal documentary forms (e.g., reports, minutes, correspondence, drawings, speeches)." (RAD 1.7D1)'))
@@ -407,10 +239,9 @@
           ->label(__('Script of material'))
           ->renderRow(array('class' => 'form-autocomplete')) ?>
 
-        <?php echo $form->languageNotes
+        <?php echo render_field($form->languageNotes
           ->help(__('"Note any distinctive alphabets or symbol systems employed." (RAD 1.8.B14).'))
-          ->label(__('Language and script notes'))
-          ->renderRow() ?>
+          ->label(__('Language and script notes')), $rad, array('class' => 'resizable')) ?>
 
         <?php echo render_field($form->locationOfOriginals
           ->help(__('"If the unit being described is a reproduction and the location of the original material is known, give that location. Give, in addition, any identifying numbers that may help in locating the original material in the cited location. If the originals are known to be no longer extant, give that information." (RAD 1.8B15a)')), $resource, array('class' => 'resizable')) ?>
@@ -424,7 +255,7 @@
           ->label(__('Restrictions on access')), $resource, array('class' => 'resizable')) ?>
 
         <?php echo render_field($form->reproductionConditions
-          ->help(__('"Give information on legal or donor restrictions that may affect use or reproduction of the material." (RAD 1.8B16c)'))
+          ->help(__('For terms governing use and reproduction, "Give information on legal or donor restrictions that may affect use or reproduction of the material." (RAD 1.8B16c). For terms governing publication, "Give information on legal or donor restrictions that may affect publication of the material." (RAD 1.8B16d)'))
           ->label(__('Terms governing use, reproduction, and publication')), $resource, array('class' => 'resizable')) ?>
 
         <?php echo render_field($form->findingAids
@@ -437,57 +268,7 @@
         <?php echo render_field($form->accruals
           ->help(__('"When the unit being described is not yet complete, e.g., an open fonds or series, make a note explaining that further accruals are expected... If no further accruals are expected, indicate that the unit is considered closed." (RAD 1.8B19)')), $resource, array('class' => 'resizable')) ?>
 
-        <section>
-
-          <h3><?php echo __('Other notes') ?></h3>
-
-          <table>
-            <thead>
-              <tr>
-                <th style="width: 65%">
-                  &nbsp;
-                </th><th style="width: 30%">
-                  <?php echo __('Note type') ?>
-                </th><th style="width: 5%">
-                  &nbsp;
-                </th>
-              </tr>
-            </thead><tbody>
-
-              <?php foreach ($resource->getNotesByTaxonomy(array('taxonomyId' => QubitTaxonomy::RAD_NOTE_ID)) as $item): ?>
-                <tr class="related_obj_<?php echo $item->id ?>">
-                  <td>
-                    <?php echo $item->getContent(array('cultureFallback' => 'true')) ?><span class="note"><?php echo $item->user ?>, <?php echo $item->object->updatedAt ?></span>
-                  </td><td>
-                    <?php echo $item->type ?>
-                  </td><td style="text-align: center">
-                    <input type="checkbox" name="delete_notes[<?php echo $item->id ?>]" value="delete" class="multiDelete"/>
-                  </td>
-                </tr>
-              <?php endforeach; ?>
-
-              <tr valign="top">
-                <td>
-                  <input type="text" name="rad_note"/>
-                </td><td>
-                  <select name="rad_note_type" id="rad_title_note_type">
-                    <?php foreach (QubitTerm::getOptionsForSelectList(QubitTaxonomy::RAD_NOTE_ID) as $value => $label): ?>
-                      <option value="<?php echo esc_entities($value) ?>"><?php echo esc_entities($label) ?></option>
-                    <?php endforeach; ?>
-                  </select>
-                </td><td>
-                  &nbsp;
-                </td>
-              </tr>
-
-            </tbody>
-          </table>
-
-          <div class="description">
-            <?php echo __('Select a note type from the drop-down menu and enter note text in accordance with the following sections in RAD: 1.5E (Accompanying material); 1.8 B11 (Alpha-numeric designations); 1.8B9b (Conservation); 1.8B7 (Edition); 1.8B9 (Physical Description); 1.8B16b (Rights); 1.8B21 (General note).') ?>
-          </div>
-
-        </section>
+        <?php echo get_partial('informationobject/notes', $otherNotesComponent->getVarHolder()->getAll()) ?>
 
       </fieldset> <!-- #notesArea -->
 
