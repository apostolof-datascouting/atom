<?php decorate_with('layout_2col.php') ?>
<?php use_helper('Date') ?>

<?php slot('sidebar') ?>

  <?php include_component('repository', 'contextMenu') ?>

<?php end_slot() ?>

<?php slot('title') ?>

  <h1><?php echo render_title($rad) ?></h1>

  <?php if (isset($sf_request->source)): ?>
    <div class="messages status">
      <?php echo __('This is a duplicate of record %1%', array('%1%' => $sourceInformationObjectLabel)) ?>
    </div>
  <?php endif; ?>

<?php end_slot() ?>

<?php slot('content') ?>

  <?php echo $form->renderGlobalErrors() ?>

  <?php if (isset($sf_request->getAttribute('sf_route')->resource)): ?>
    <?php echo $form->renderFormTag(url_for(array($resource, 'module' => 'informationobject', 'action' => 'edit')), array('id' => 'editForm')) ?>
  <?php else: ?>
    <?php echo $form->renderFormTag(url_for(array('module' => 'informationobject', 'action' => 'add')), array('id' => 'editForm')) ?>
  <?php endif; ?>

    <?php echo $form->renderHiddenFields() ?>

    <div id="content">

      <fieldset class="collapsible collapsed" id="titleAndStatementOfResponsibilityArea">

        <legend><?php echo __('Title and statement of responsibility area') ?></legend>

        <?php echo render_field($form->title
          ->help(__('Enter the title proper, either transcribed or supplied. (RAD 1.1B)'))
          ->label(__('Title proper').' <span class="form-required" title="'.__('This is a mandatory element.').'">*</span>'), $resource) ?>

        <?php echo $form->type
          ->help(__('Select the General Material Designation at the highest level of description. If there are more than three, select "multiple media" (RAD 1.1C)'))
          ->label(__('General material designation'))
          ->renderRow() ?>

        <?php echo render_field($form->alternateTitle
          ->help(__('"[W]hen applicable, transcribe parallel titles that appear in conjunction with the formal title proper..." (RAD 1.1D)'))
          ->label(__('Parallel titles')), $resource) ?>

        <?php echo render_field($form->otherTitleInformation
          ->help(__('"Transcribe other title information that appears in conjunction with the formal title proper..." (RAD 1.1E)'))
          ->label(__('Other title information')), $rad) ?>

        <?php echo render_field($form->titleStatementOfResponsibility
          ->help(__('"At the item level of description, transcribe explicit statements of responsibility appearing in conjunction with the formal title proper in or on the chief source of information..." (RAD 1.1F)'))
          ->label(__('Statement of responsibility')), $rad) ?>

        <?php echo get_partial('informationobject/notes', $titleNotesComponent->getVarHolder()->getAll()) ?>

        <?php echo $form->levelOfDescription
          ->help(__('Select a level of description from the drop-down menu. See RAD 1.0A for rules and conventions on selecting levels of description.'))
          ->label(__('Level of description').' <span class="form-required" title="'.__('This is a mandatory element.').'">*</span>')
          ->renderRow() ?>

        <?php echo get_partial('informationobject/childLevels', array('help' => __('<strong>Identifier:</strong> Enter an unambiguous code used to uniquely identify the description.<br/><strong>Level:</strong> Select a level of description from the drop-down menu. See RAD 1.0A for rules and conventions on selecting levels of description.<br/><strong>Title:</strong> Enter the title proper, either transcribed or supplied. (RAD 1.1B)'))) ?>

        <div class="form-item">
          <?php echo $form->repository->renderLabel() ?>
          <?php echo $form->repository->render(array('class' => 'form-autocomplete')) ?>
          <input class="add" type="hidden" value="<?php echo url_for(array('module' => 'repository', 'action' => 'add')) ?> #authorizedFormOfName"/>
          <input class="list" type="hidden" value="<?php echo url_for($repoAcParams) ?>"/>
          <?php echo $form->repository
            ->help(__('Select the repository that has custody and control of the archival material. The values in this field are drawn from the Authorized form of name field in archival institution records. Search for an existing name by typing the first few characters of the name. Alternatively, type a new name to create and link to a new archival institution.'))
            ->renderHelp() ?>
        </div>

        <?php echo $form->identifier
          ->help(__('Enter an unambiguous code used to uniquely identify the description.'))
          ->renderRow() ?>

        <?php echo render_show(__('Reference code'), $rad->referenceCode) ?>

      </fieldset> <!-- #titleAndStatementOfResponsibilityArea -->

      <fieldset class="collapsible collapsed" id="editionArea">

        <legend><?php echo __('Edition area') ?></legend>

        <?php echo render_field($form->edition
          ->help(__('"Use this area only in item level description to record statements relating to versions of items existing in two or more versions or states in single or multiple copies." (RAD 1.2A1) "Transcribe the edition statement relating to the item being described." (RAD 1.2B1) "If the item being described lacks an edition statement but is known to contain significant changes from other editions, supply a suitable brief statement in the language and script of the title proper and enclose it in square brackets." (RAD 1.2B3)'))
          ->label(__('Edition statement')), $resource) ?>

        <?php echo render_field($form->editionStatementOfResponsibility
          ->help(__('"Transcribe a statement of responsibility relating to one or more editions, but not to all editions, of the item being described following the edition statement if there is one." (RAD 1.2.C1) "When describing the first edition, give all statements of responsibility in the Title and statement of responsibility area." (RAD 1.2C2)'))
          ->label(__('Statement of responsibility relating to the edition')), $rad) ?>

      </fieldset> <!-- #editionArea -->

      <fieldset class="collapsible collapsed" id="classOfMaterialSpecificDetailsArea">

        <legend><?php echo __('Class of material specific details area') ?></legend>

        <?php echo render_field($form->statementOfScaleCartographic
          ->help(__('"Give the scale of the unit being described...as a representative fraction (RF) expressed as a ratio (1: ). Precede the ratio by Scale. Give the scale even if it is already recorded as part of the title proper or other title information." (RAD 5.3B1)'))
          ->label(__('Statement of scale (cartographic)')), $rad) ?>

        <?php echo render_field($form->statementOfProjection
          ->help(__('"Give the statement of projection if it is found on the prescribed source(s) of information." (RAD 5.3C1)'))
          ->label(__('Statement of projection (cartographic)')), $rad) ?>

        <?php echo render_field($form->statementOfCoordinates
          ->help(__('"At the fonds, series or file levels, record coordinates for the maximum coverage provided by the materials in the unit, as long as they are reasonably contiguous." (RAD 5.3D)'))
          ->label(__('Statement of coordinates (cartographic)')), $rad) ?>

        <?php echo render_field($form->statementOfScaleArchitectural
          ->help(__('"Give in English the scale in the units of measure found on the unit being described. If there is no English equivalent for the name of the unit of measure, give the name, within quotation marks, as found on the unit being described." (RAD 6.3B)'))
          ->label(__('Statement of scale (architectural)')), $rad) ?>

        <?php echo render_field($form->issuingJurisdictionAndDenomination
          ->help(__('"Give the name of the jurisdiction (e.g., government) responsible for issuing the philatelic records." (RAD 12.3B1) "For all units possessing a denomination (e.g., postage stamps, revenue stamps, postal stationery items), give the denomination in a standardized format, recording the denomination number in arabic numerals followed by the name of the currency unit. Include a denomination statement even if the denomination is already recorded as part of the title proper or other title information." (RAD 12.3C1)'))
          ->label(__('Issuing jurisdiction and denomination (philatelic)')), $rad) ?>

      </fieldset> <!-- #classOfMaterialSpecificDetailsArea -->

      <fieldset class="collapsible collapsed" id="datesOfCreationArea">

        <legend><?php echo __('Dates of creation area') ?></legend>

        <?php echo get_partial('informationobject/relatedEvents', array('resource' => $resource)) ?>

        <div class="section">

          <h3><?php echo __('Add new name and/or date(s)') ?></h3>

          <?php echo get_partial('informationobject/event', $eventComponent->getVarHolder()->getAll()) ?>

        </div>

      </fieldset> <!-- #datesOfCreationArea -->

      <fieldset class="collapsible collapsed" id="physicalDescriptionArea">

        <legend><?php echo __('Physical description area') ?></legend>

        <?php echo render_field($form->extentAndMedium
          ->help(__('"At all levels record the extent of the unit being described by giving the number of physical units in arabic numerals and the specific material designation as instructed in subrule .5B in the chapter(s) dealing with the broad class(es) of material to which the unit being described belongs." (RAD 1.5B1) Include other physical details and dimensions as specified in RAD 1.5C and 1.5D. Separate multiple entries in this field with a carriage return (i.e. press the Enter key on your keyboard).'))
          ->label(__('Physical description').' <span class="form-required" title="'.__('This is a mandatory element.').'">*</span>'), $resource, array('class' => 'resizable')) ?>

      </fieldset> <!-- #physicalDescriptionArea -->

      <fieldset class="collapsible collapsed" id="publishersSeriesArea">

        <legend><?php echo __('Publisher\'s series area') ?></legend>

        <?php echo render_field($form->titleProperOfPublishersSeries
          ->help(__('"At the item level of description, transcribe a title proper of the publisher\'s series as instructed in 1.1B1." (RAD 1.6B)'))
          ->label(__('Title proper of publisher\'s series')), $rad) ?>

        <?php echo render_field($form->parallelTitleOfPublishersSeries
          ->help(__('"Transcribe parallel titles of a publisher\'s series as instructed in 1.1D." (RAD 1.6C1)'))
          ->label(__('Parallel title of publisher\'s series')), $rad) ?>

        <?php echo render_field($form->otherTitleInformationOfPublishersSeries
          ->help(__('"Transcribe other title information of a publisher\'s series as instructed in 1.1E and only if considered necessary for identifying the publisher\'s series." (RAD 1.6D1)'))
          ->label(__('Other title information of publisher\'s series')), $rad) ?>

        <?php echo render_field($form->statementOfResponsibilityRelatingToPublishersSeries
          ->help(__('"Transcribe explicit statements of responsibility appearing in conjunction with a formal title proper of a publisher\'s series as instructed in 1.1F and only if considered necessary for identifying the publisher\'s series." (RAD 1.6E1)'))
          ->label(__('Statement of responsibility relating to publisher\'s series')), $rad) ?>

        <?php echo render_field($form->numberingWithinPublishersSeries
          ->help(__('"Give the numbering of the item within a publisher\'s series in the terms given in the item." (RAD 1.6F1)'))
          ->label(__('Numbering within publisher\'s series')), $rad) ?>

        <?php echo render_field($form->noteOnPublishersSeries
          ->help(__('"Make notes on important details of publisher\'s series that are not included in the Publisher\'s series area, including variant series titles, incomplete series, and of numbers or letters that imply a series." (RAD 1.8B10)'))
          ->label(__('Note on publisher\'s series')), $rad) ?>

      </fieldset> <!-- #publishersSeriesArea -->

      <fieldset class="collapsible collapsed" id="archivalDescriptionArea">

        <legend><?php echo __('Archival description area') ?></legend>

        <?php foreach ($resource->getCreators() as $item): ?>
          <div class="field">

            <h3>
              <?php if (null !== ($entityType = $item->entityType) && QubitTerm::CORPORATE_BODY_ID == $entityType->id): ?>
                <?php echo __('Administrative history') ?>
              <?php else: ?>
                <?php echo __('Biographical sketch') ?>
              <?php endif; ?>
            </h3>

            <div>
              <?php echo link_to('<h3>'.render_title($item).'</h3>', array($item, 'module' => 'actor', 'action' => 'edit'), array('title' => __('Edit authority record'))) ?>
              <?php echo $item->getHistory(array('cultureFallback' => 'true')) ?>
            </div>

          </div>
        <?php endforeach; ?>

        <?php echo render_field($form->archivalHistory
          ->help(__('"Give the history of the custody of the unit being described, i.e., the successive transfers of ownership and custody or control of the material, along with the dates thereof, insofar as it can be ascertained." (RAD 1.7C)'))
          ->label(__('Custodial history')), $resource, array('class' => 'resizable')) ?>

        <?php echo render_field($form->scopeAndContent
          ->help(__('"At the fonds, series, and collection levels of description, and when necessary at the file and the item levels of description, indicate the level being described and give information about the scope and the internal structure of or arrangement of the records, and about their contents." (RAD 1.7D) "For the scope of the unit being described, give information about the functions and/or kinds of activities generating the records, the period of time, the subject matter, and the geographical area to which they pertain. For the content of the unit being described, give information about its internal structure by indicating its arrangement, organization, and/or enumerating its next lowest level of description. Summarize the principal documentary forms (e.g., reports, minutes, correspondence, drawings, speeches)." (RAD 1.7D1)'))
          ->label(__('Scope and content').' <span class="form-required" title="'.__('This is a mandatory element.').'">*</span>'), $resource, array('class' => 'resizable')) ?>

      </fieldset> <!-- #archivalDescriptionArea -->

      <fieldset class="collapsible collapsed" id="notesArea">

<<<<<<< HEAD
        <legend><?php echo __('Notes area') ?></legend>
=======
    <?php echo render_field($form->languageNotes
      ->help(__('"Record the language or languages of the unit being described, unless they are noted elsewhere or are apparent from other elements of the description. Also note any distinctive alphabets or symbol systems employed." (RAD 1.8B14). Do not duplicate information added via the drop-down in the language or script fields.'))
      ->label(__('Language and script notes')), $rad, array('class' => 'resizable')) ?>
>>>>>>> 35267db2

        <?php echo render_field($form->physicalCharacteristics
          ->help(__('"Make notes on the physical condition of the unit being described if that condition materially affects the clarity or legibility of the records." (RAD 1.8B9a)'))
          ->label(__('Physical condition')), $resource, array('class' => 'resizable')) ?>

        <?php echo render_field($form->acquisition
          ->help(__('"Record the donor or source (i.e., the immediate prior custodian) from whom the unit being described was acquired, and the date and method of acquisition, as well as the source/donor\'s relationship to the material, if any or all of this information is not confidential. If the source/donor is unknown, record that information." (RAD 1.8B12)'))
          ->label(__('Immediate source of acquisition')), $resource, array('class' => 'resizable')) ?>

        <?php echo render_field($form->arrangement
          ->help(__('"Make notes on the arrangement of the unit being described which contribute significantly to its understanding but cannot be put in the Scope and content (see 1.7D), e.g., about reorganisation(s) by the creator, arrangement by the archivist, changes in the classification scheme, or reconstitution of original order." (RAD 1.8B13)')), $resource, array('class' => 'resizable')) ?>

        <?php echo $form->language
          ->help(__('"Record the language or languages of the unit being described, unless they are noted elsewhere or are apparent from other elements of the description." (RAD 1.8.B14). Select the language from the drop-down menu; enter the first few letters to narrow the choices.'))
          ->label(__('Language of material'))
          ->renderRow(array('class' => 'form-autocomplete')) ?>

        <?php echo $form->script
          ->help(__('"Note any distinctive alphabets or symbol systems employed." (RAD 1.8.B14) Select the script from the drop-down menu; enter the first few letters to narrow the choices.'))
          ->label(__('Script of material'))
          ->renderRow(array('class' => 'form-autocomplete')) ?>

        <?php echo render_field($form->languageNotes
          ->help(__('"Note any distinctive alphabets or symbol systems employed." (RAD 1.8.B14).'))
          ->label(__('Language and script notes')), $rad, array('class' => 'resizable')) ?>

        <?php echo render_field($form->locationOfOriginals
          ->help(__('"If the unit being described is a reproduction and the location of the original material is known, give that location. Give, in addition, any identifying numbers that may help in locating the original material in the cited location. If the originals are known to be no longer extant, give that information." (RAD 1.8B15a)')), $resource, array('class' => 'resizable')) ?>

        <?php echo render_field($form->locationOfCopies
          ->help(__('"If all or part of the unit being described is available (either in the institution or elsewhere) in another format(s), e.g., if the text being described is also available on microfilm; or if a film is also available on videocassette, make a note indicating the other format(s) in which the unit being described is available and its location, if that information is known. If only a part of the unit being described is available in another format(s), indicate which parts." (RAD 1.8B15b)'))
          ->label(__('Availability of other formats')), $resource, array('class' => 'resizable')) ?>

        <?php echo render_field($form->accessConditions
          ->help(__('"Give information about any restrictions placed on access to the unit (or parts of the unit) being described." (RAD 1.8B16a)'))
          ->label(__('Restrictions on access')), $resource, array('class' => 'resizable')) ?>

        <?php echo render_field($form->reproductionConditions
          ->help(__('For terms governing use and reproduction, "Give information on legal or donor restrictions that may affect use or reproduction of the material." (RAD 1.8B16c). For terms governing publication, "Give information on legal or donor restrictions that may affect publication of the material." (RAD 1.8B16d)'))
          ->label(__('Terms governing use, reproduction, and publication')), $resource, array('class' => 'resizable')) ?>

        <?php echo render_field($form->findingAids
          ->help(__('"Give information regarding the existence of any finding aids. Include appropriate administrative and/or intellectual control tools over the material in existence at the time the unit is described, such as card catalogues, box lists, series lists, inventories, indexes, etc." (RAD 1.8B17)')), $resource, array('class' => 'resizable')) ?>

        <?php echo render_field($form->relatedUnitsOfDescription
          ->help(__('For associated material, "If records in another institution are associated with the unit being described by virtue of the fact that they share the same provenance, make a citation to the associated material at the fonds, series or collection level, or for discrete items, indicating its location if known." (RAD 1.8B18). For related material, "Indicate groups of records having some significant relationship by reason of shared responsibility or shared sphere of activity in one or more units of material external to the unit being described." (RAD 1.8B20)'))
          ->label(__('Associated/related material')), $resource, array('class' => 'resizable')) ?>

        <?php echo render_field($form->accruals
          ->help(__('"When the unit being described is not yet complete, e.g., an open fonds or series, make a note explaining that further accruals are expected... If no further accruals are expected, indicate that the unit is considered closed." (RAD 1.8B19)')), $resource, array('class' => 'resizable')) ?>

        <?php echo get_partial('informationobject/notes', $otherNotesComponent->getVarHolder()->getAll()) ?>

      </fieldset> <!-- #notesArea -->

      <fieldset class="collapsible collapsed" id="standardNumberArea">

        <legend><?php echo __('Standard number area') ?></legend>

        <?php echo render_field($form->standardNumber
          ->help(__('"Give the International Standard Book Number (ISBN), International Standard Serial Number (ISSN), or any other internationally agreed standard number for the item being described. Give such numbers with the agreed abbreviation and with the standard spacing or hyphenation." (RAD 1.9B1)')), $rad) ?>

      </fieldset> <!-- #standardNumberArea -->

      <fieldset class="collapsible collapsed" id="accessPointsArea">

        <legend><?php echo __('Access points') ?></legend>

        <div class="form-item">
          <?php echo $form->subjectAccessPoints
            ->label(__('Subject access points'))
            ->renderLabel() ?>
          <?php echo $form->subjectAccessPoints->render(array('class' => 'form-autocomplete')) ?>
          <?php if (QubitAcl::check(QubitTaxonomy::getById(QubitTaxonomy::SUBJECT_ID), 'createTerm')): ?>
            <input class="add" type="hidden" value="<?php echo url_for(array('module' => 'term', 'action' => 'add', 'taxonomy' => url_for(array(QubitTaxonomy::getById(QubitTaxonomy::SUBJECT_ID), 'module' => 'taxonomy')))) ?> #name"/>
          <?php endif; ?>
          <input class="list" type="hidden" value="<?php echo url_for(array('module' => 'term', 'action' => 'autocomplete', 'taxonomy' => url_for(array(QubitTaxonomy::getById(QubitTaxonomy::SUBJECT_ID), 'module' => 'taxonomy')))) ?>"/>
          <?php echo $form->subjectAccessPoints
            ->help(__('Search for an existing term in the Subjects taxonomy by typing the first few characters of the term. Alternatively, type a new term to create and link to a new subject term.'))
            ->renderHelp() ?>
        </div>

        <div class="form-item">
          <?php echo $form->placeAccessPoints
            ->label(__('Place access points'))
            ->renderLabel() ?>
          <?php echo $form->placeAccessPoints->render(array('class' => 'form-autocomplete')) ?>
          <?php if (QubitAcl::check(QubitTaxonomy::getById(QubitTaxonomy::PLACE_ID), 'createTerm')): ?>
            <input class="add" type="hidden" value="<?php echo url_for(array('module' => 'term', 'action' => 'add', 'taxonomy' => url_for(array(QubitTaxonomy::getById(QubitTaxonomy::PLACE_ID), 'module' => 'taxonomy')))) ?> #name"/>
          <?php endif; ?>
          <input class="list" type="hidden" value="<?php echo url_for(array('module' => 'term', 'action' => 'autocomplete', 'taxonomy' => url_for(array(QubitTaxonomy::getById(QubitTaxonomy::PLACE_ID), 'module' => 'taxonomy')))) ?>"/>
          <?php echo $form->placeAccessPoints
            ->help(__('Search for an existing term in the Places taxonomy by typing the first few characters of the term name. Alternatively, type a new term to create and link to a new place term.'))
            ->renderHelp() ?>
        </div>

        <div class="form-item">
          <?php echo $form->nameAccessPoints
            ->label(__('Name access points (subjects)'))
            ->renderLabel() ?>
          <?php echo $form->nameAccessPoints->render(array('class' => 'form-autocomplete')) ?>
          <?php if (QubitAcl::check(QubitActor::getRoot(), 'create')): ?>
            <input class="add" type="hidden" value="<?php echo url_for(array('module' => 'actor', 'action' => 'add')) ?> #authorizedFormOfName"/>
          <?php endif; ?>
          <input class="list" type="hidden" value="<?php echo url_for(array('module' => 'actor', 'action' => 'autocomplete', 'showOnlyActors' => 'true')) ?>"/>
          <?php echo $form->nameAccessPoints
            ->help(__('"Choose provenance, author and other non-subject access points from the archival description, as appropriate. All access points must be apparent from the archival description to which they relate." (RAD 21.0B) The values in this field are drawn from the Authorized form of name field in authority records. Search for an existing name by typing the first few characters of the name. Alternatively, type a new name to create and link to a new authority record.'))
            ->renderHelp() ?>
        </div>

      </fieldset> <!-- #accessPointsArea -->

      <fieldset class="collapsible collapsed" id="descriptionControlArea">

        <legend><?php echo __('Control area') ?></legend>

        <?php echo $form->descriptionIdentifier
          ->help(__('Record a unique description identifier in accordance with local and/or national conventions. If the description is to be used internationally, record the code of the country in which the description was created in accordance with the latest version of ISO 3166 - Codes for the representation of names of countries. Where the creator of the description is an international organisation, give the organisational identifier in place of the country code.'))
          ->label(__('Description identifier'))
          ->renderRow() ?>

        <?php echo render_field($form->institutionResponsibleIdentifier
          ->help(__('Record the full authorised form of name(s) of the agency(ies) responsible for creating, modifying or disseminating the description or, alternatively, record a code for the agency in accordance with the national or international agency code standard.'))
          ->label(__('Institution identifier')), $resource) ?>

        <?php echo render_field($form->rules
          ->help(__('Record the international, national and/or local rules or conventions followed in preparing the description.'))
          ->label(__('Rules or conventions')), $resource, array('class' => 'resizable')) ?>

        <?php echo $form->descriptionStatus
          ->label(__('Status'))
          ->help(__('Record the current status of the description, indicating whether it is a draft, finalized and/or revised or deleted.'))
          ->renderRow() ?>

        <?php echo $form->descriptionDetail
          ->help(__('Record whether the description consists of a minimal, partial or full level of detail in accordance with relevant international and/or national guidelines and/or rules.'))
          ->label(__('Level of detail'))
          ->renderRow() ?>

        <?php echo render_field($form->revisionHistory
          ->help(__('Record the date(s) the entry was prepared and/or revised.'))
          ->label(__('Dates of creation, revision and deletion')), $resource, array('class' => 'resizable')) ?>

        <?php echo $form->languageOfDescription
          ->help(__('Indicate the language(s) used to create the description of the archival material.'))
          ->label(__('Language'))
          ->renderRow(array('class' => 'form-autocomplete')) ?>

        <?php echo $form->scriptOfDescription
          ->help(__('Indicate the script(s) used to create the description of the archival material.'))
          ->label(__('Script'))
          ->renderRow(array('class' => 'form-autocomplete')) ?>

        <?php echo render_field($form->sources, $resource, array('class' => 'resizable')) ?>

      </fieldset> <!-- #descriptionControlArea -->

      <fieldset class="collapsible collapsed" id="rightsArea">

        <legend><?php echo __('Rights area') ?></legend>

        <?php echo get_partial('right/edit', $rightEditComponent->getVarHolder()->getAll()) ?>

      </fieldset> <!-- #rightsArea -->

      <?php echo get_partial('informationobject/adminInfo', array('form' => $form, 'resource' => $resource)) ?>

    </div>

  <?php echo get_partial('informationobject/editActions', array('resource' => $resource)) ?>

<?php end_slot() ?><|MERGE_RESOLUTION|>--- conflicted
+++ resolved
@@ -216,13 +216,7 @@
 
       <fieldset class="collapsible collapsed" id="notesArea">
 
-<<<<<<< HEAD
         <legend><?php echo __('Notes area') ?></legend>
-=======
-    <?php echo render_field($form->languageNotes
-      ->help(__('"Record the language or languages of the unit being described, unless they are noted elsewhere or are apparent from other elements of the description. Also note any distinctive alphabets or symbol systems employed." (RAD 1.8B14). Do not duplicate information added via the drop-down in the language or script fields.'))
-      ->label(__('Language and script notes')), $rad, array('class' => 'resizable')) ?>
->>>>>>> 35267db2
 
         <?php echo render_field($form->physicalCharacteristics
           ->help(__('"Make notes on the physical condition of the unit being described if that condition materially affects the clarity or legibility of the records." (RAD 1.8B9a)'))
@@ -246,7 +240,7 @@
           ->renderRow(array('class' => 'form-autocomplete')) ?>
 
         <?php echo render_field($form->languageNotes
-          ->help(__('"Note any distinctive alphabets or symbol systems employed." (RAD 1.8.B14).'))
+          ->help(__('"Record the language or languages of the unit being described, unless they are noted elsewhere or are apparent from other elements of the description. Also note any distinctive alphabets or symbol systems employed." (RAD 1.8B14). Do not duplicate information added via the drop-down in the language or script fields.'))
           ->label(__('Language and script notes')), $rad, array('class' => 'resizable')) ?>
 
         <?php echo render_field($form->locationOfOriginals
