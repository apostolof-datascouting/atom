--- conflicted
+++ resolved
@@ -73,25 +73,13 @@
 <div class="row">
 
   <!-- Storage -->
-<<<<<<< HEAD
-  <div class="span6 dashboard-widget">
-    <h3 class="fontello icon-chart-pie">Artwork storage by codec</h3>
-    <tabset class="dashboard-rs-graph">
-      <tab heading="Count">
-        <ar:graph-pie data="{{ storageCodec }}" width="200" unit-filter="off" class="graph-pie"></ar:graph-pie>
-      </tab>
-      <tab heading="Size">
-        <ar:graph-pie data="{{ storageFormats }}" width="200" unit-filter="on" class="graph-pie"></ar:graph-pie>
-      </tab>
-    </tabset>
-=======
-  <tabset class="span7 dashboard-widget dashboard-rs-graph">
+  <tabset class="span6 dashboard-widget dashboard-rs-graph">
     <h3><a class="icon-chart-pie">Artwork Storage by Codec</a></h3>
     <tab heading="Count">
-      <ar:graph-pie data="{{ responses.countByDepartment }}" width="200" unit-filter="off" class="graph-pie"></ar:graph-pie>
+      <ar:graph-pie data="{{ countByDepartment }}" width="200" unit-filter="off" class="graph-pie"></ar:graph-pie>
     </tab>
     <tab heading="Size (GB)">
-      <ar:graph-pie data="{{ responses.storageFormats }}" width="200" unit-filter="on" class="graph-pie"></ar:graph-pie>
+      <ar:graph-pie data="{{ storageFormats }}" width="200" unit-filter="on" class="graph-pie"></ar:graph-pie>
     </tab>
   </tabset>
 
@@ -100,7 +88,6 @@
     <ul>
       <li ng-repeat="(item, count) in responses.ingestionSummary"><strong>{{ count | number }}</strong> : <span>{{ item }}</span></li>
     </ul>
->>>>>>> fcc79425
   </div>
 
   <!-- Collection totals -->
