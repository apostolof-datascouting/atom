<<<<<<< HEAD
<?php decorate_with('layout_1col.php') ?>
=======
<h1><?php echo __('Import %1% (SKOS)', array('%1%' => $title)) ?></h1>
>>>>>>> c2b650b4

<?php slot('title') ?>
  <h1 class="multiline">
    <?php echo __('SKOS import') ?>
    <span class="sub"><?php echo render_title($taxonomy) ?></span>
  </h1>
<?php end_slot() ?>

<?php slot('content') ?>

  <?php if (QubitTerm::ROOT_ID == $parent->id): ?>
    <?php echo $form->renderFormTag(url_for(array($taxonomy, 'module' => 'sfSkosPlugin', 'action' => 'import'))) ?>
  <?php else: ?>
    <?php echo $form->renderFormTag(url_for(array($parent, 'module' => 'sfSkosPlugin', 'action' => 'import'))) ?>
  <?php endif; ?>

<<<<<<< HEAD
    <div id="content">
=======
  <div class="form-item">
    <?php echo $form->taxonomy->renderLabel() ?>
    <?php echo $form->taxonomy->renderError() ?>
    <?php echo $form->taxonomy->render(array('class' => 'form-autocomplete')) ?>
    <input class="list" type="hidden" value="<?php echo url_for(array('module' => 'taxonomy', 'action' => 'autocomplete')) ?>"/>
  </div>

  <div class="actions section">
>>>>>>> c2b650b4

      <fieldset class="collapsible">

        <legend><?php echo __('Select a file to import') ?></legend>

        <?php echo $form->file->renderRow() ?>

      </fieldset>

    </div>

    <section class="actions">
      <ul>
        <li><input class="c-btn c-btn-submit" type="submit" value="<?php echo __('Import') ?>"/></li>
      </ul>
    </section>

  </form>

<?php end_slot() ?><|MERGE_RESOLUTION|>--- conflicted
+++ resolved
@@ -1,8 +1,4 @@
-<<<<<<< HEAD
 <?php decorate_with('layout_1col.php') ?>
-=======
-<h1><?php echo __('Import %1% (SKOS)', array('%1%' => $title)) ?></h1>
->>>>>>> c2b650b4
 
 <?php slot('title') ?>
   <h1 class="multiline">
@@ -19,24 +15,20 @@
     <?php echo $form->renderFormTag(url_for(array($parent, 'module' => 'sfSkosPlugin', 'action' => 'import'))) ?>
   <?php endif; ?>
 
-<<<<<<< HEAD
     <div id="content">
-=======
-  <div class="form-item">
-    <?php echo $form->taxonomy->renderLabel() ?>
-    <?php echo $form->taxonomy->renderError() ?>
-    <?php echo $form->taxonomy->render(array('class' => 'form-autocomplete')) ?>
-    <input class="list" type="hidden" value="<?php echo url_for(array('module' => 'taxonomy', 'action' => 'autocomplete')) ?>"/>
-  </div>
-
-  <div class="actions section">
->>>>>>> c2b650b4
 
       <fieldset class="collapsible">
 
         <legend><?php echo __('Select a file to import') ?></legend>
 
         <?php echo $form->file->renderRow() ?>
+
+        <div class="form-item">
+          <?php echo $form->taxonomy->renderLabel() ?>
+          <?php echo $form->taxonomy->renderError() ?>
+          <?php echo $form->taxonomy->render(array('class' => 'form-autocomplete')) ?>
+          <input class="list" type="hidden" value="<?php echo url_for(array('module' => 'taxonomy', 'action' => 'autocomplete')) ?>"/>
+        </div>
 
       </fieldset>
 
