<?php

/*
 * This file is part of the Access to Memory (AtoM) software.
 *
 * Access to Memory (AtoM) is free software: you can redistribute it and/or modify
 * it under the terms of the GNU Affero General Public License as published by
 * the Free Software Foundation, either version 3 of the License, or
 * (at your option) any later version.
 *
 * Access to Memory (AtoM) is distributed in the hope that it will be useful,
 * but WITHOUT ANY WARRANTY; without even the implied warranty of
 * MERCHANTABILITY or FITNESS FOR A PARTICULAR PURPOSE.  See the
 * GNU General Public License for more details.
 *
 * You should have received a copy of the GNU General Public License
 * along with Access to Memory (AtoM).  If not, see <http://www.gnu.org/licenses/>.
 */

class qtPackageExtractorMETSArchivematicaDIP extends qtPackageExtractorBase
{
  protected function processDmdSec($xml, $informationObject)
  {
    $xml->registerXPathNamespace('m', 'http://www.loc.gov/METS/');

    $dublincore = $xml->xpath('.//m:mdWrap/m:xmlData/*');
    $dublincore = end($dublincore);
    $dublincore->registerXPathNamespace('dc', 'http://purl.org/dc/terms/');

    $creation = array();

    foreach ($dublincore as $item)
    {
      $value = trim($item->__toString());
      if (0 == strlen($value))
      {
        continue;
      }

      switch (str_replace('dcterms:', '', $item->getName()))
      {
        case 'title':
          $informationObject->setTitle($value);

          break;

        case 'creator':
          $creation['actorName'] = $value;
          break;

        case 'provenance':
          $informationObject->acquisition = $value;

          break;

        case 'coverage':
          $informationObject->setAccessPointByName($value, array('type_id' => QubitTaxonomy::PLACE_ID));

          break;

        case 'subject':
          $informationObject->setAccessPointByName($value, array('type_id' => QubitTaxonomy::SUBJECT_ID));

          break;

        case 'description':
          $informationObject->scopeAndContent = $value;

          break;

        case 'publisher':
          $informationObject->setActorByName($value, array('event_type_id' => QubitTerm::PUBLICATION_ID));

          break;

        case 'contributor':
          $informationObject->setActorByName($value, array('event_type_id' => QubitTerm::CONTRIBUTION_ID));

          break;

        case 'date':
          $creation['date'] = $value;

          break;

        case 'type':
          foreach (QubitTaxonomy::getTermsById(QubitTaxonomy::DC_TYPE_ID) as $item)
          {
            if (strtolower($value) == strtolower($item->__toString()))
            {
              $relation = new QubitObjectTermRelation;
              $relation->term = $item;

              $informationObject->objectTermRelationsRelatedByobjectId[] = $relation;

              break;
            }
          }

          break;

        case 'extent':
        case 'format':
          $informationObject->extentAndMedium = $value;

          break;

        case 'identifier':
          $informationObject->identifier = $value;

          break;

        case 'source':
          $informationObject->locationOfOriginals = $value;

          break;

        case 'language':
          // TODO: the user could write "English" instead of "en"? (see symfony...widget/i18n/*)
          $informationObject->language = array($value);

          break;

        case 'isPartOf':
          // TODO: ?

          break;

        case 'rights':
          $informationObject->accessConditions = $value;

          break;
      }
    }

    return array($informationObject, $creation);
  }

  protected function addCreationEvent($informationObject, $options)
  {
    $event = new QubitEvent;
    $event->informationObjectId = $informationObject->id;
    $event->typeId = QubitTerm::CREATION_ID;

    if ($options['actorName'])
    {
      $actor = QubitFlatfileImport::createOrFetchActor($options['actorName']);
      $event->actorId = $actor->id;
    }

    if ($options['date'])
    {
      $date = $options['date'];

      // Normalize expression of date range
      $date = str_replace('/', '|', $date);
      $date = str_replace(' - ', '|', $date);

      if (substr_count($date, '|'))
      {
        // Date is a range
        $dates = explode('|', $date);

        // If date is a range, set start/end dates
        if (count($dates) == 2)
        {
          $parsedDates = array();

          // Parse each component date
          foreach($dates as $dateItem)
          {
            array_push($parsedDates, QubitFlatfileImport::parseDate($dateItem));
          }

          $event->startDate = $parsedDates[0];
          $event->endDate = $parsedDates[1];

          // if date range is similar to ISO 8601 then make it a normal date range
          if ($this->likeISO8601Date(trim($dates[0])))
          {
            if ($event->startDate == $event->endDate)
            {
              $date = $event->startDate;
            }
            else
            {
              $date = $event->startDate.'|'.$event->endDate;
            }
          }
        }

        // If date is a single ISO 8601 date then truncate off time
        if ($this->likeISO8601Date(trim($event->date)))
        {
          $date = substr(trim($event->date), 0, 10);
        }

        // Make date range indicator friendly
        $event->date = str_replace('|', ' - ', $date);
      }
      else
      {
        // Date isn't a range
        $event->date = QubitFlatfileImport::parseDate($date);
      }
    }

    $event->save();
  }

  protected function likeISO8601Date($date)
  {
    $date = substr($date, 0, 19).'Z';

    if (preg_match('/^(\d{4})-(\d{2})-(\d{2})T(\d{2}):(\d{2}):(\d{2})Z$/', $date, $parts) == true)
    {
      $time = gmmktime($parts[4], $parts[5], $parts[6], $parts[2], $parts[3], $parts[1]);

      $input_time = strtotime($date);

      if ($input_time === false)
      {
        return false;
      }

      return $input_time == $time;
    }
    else
    {
      return false;
    }
  }

  protected function process()
  {
    ProjectConfiguration::getActive()->loadHelpers('Qubit');

    // AIP UUID
    $aipUUID = $this->getUUID($this->filename);

    // Find METS file
    if ($handle = opendir($this->filename))
    {
      while (false !== $entry = readdir($handle))
      {
        if (0 < preg_match('/^METS\..*\.xml$/', $entry))
        {
          $path = $this->filename.DIRECTORY_SEPARATOR.$entry;

          sfContext::getInstance()->getLogger()->info('METSArchivematicaDIP - Opening '.$path);

          // Directory for the METS file
          $dirPath = sfConfig::get('sf_web_dir').
            DIRECTORY_SEPARATOR.'uploads'.
            DIRECTORY_SEPARATOR.'aips'.
            DIRECTORY_SEPARATOR.$aipUUID.
            DIRECTORY_SEPARATOR;

          // Create the target directory
          if (!file_exists($dirPath))
          {
            mkdir($dirPath, 0755, true);
          }

          // Copy METS file
          if (false !== @copy($path, $dirPath.'METS.xml'))
          {
            sfContext::getInstance()->getLogger()->info('METSArchivematicaDIP - Saving '.$dirPath.'METS.xml');
          }

          $this->document = new SimpleXMLElement(@file_get_contents($this->filename.DIRECTORY_SEPARATOR.$entry));

          break;
        }
      }

      closedir($handle);
    }
    else
    {
      throw new sfException('METS XML file was not found.');
    }

    if (!isset($this->document))
    {
      throw new sfException('METS document could not be opened.');
    }

    $this->document->registerXPathNamespace('m', 'http://www.loc.gov/METS/');

    sfContext::getInstance()->getLogger()->info('METSArchivematicaDIP - aipUUID: '.$aipUUID);

    $publicationStatus = sfConfig::get('app_defaultPubStatus', QubitTerm::PUBLICATION_STATUS_DRAFT_ID);

    $parts = pathinfo($this->filename);
    $filename = $parts['basename'];

    // Store AIP data
    $aip = new QubitAip;
    $aip->uuid = $aipUUID;
    $aip->filename = $filename;
    $aip->digitalObjectCount = count($this->getFilesFromDirectory($this->filename.DIRECTORY_SEPARATOR.'/objects'));
    $aip->partOf = $this->resource->id;

    // Get size on disk
    $totalSize = 0;
    foreach ($this->document->xpath('//m:amdSec/m:techMD/m:mdWrap[@MDTYPE="PREMIS:OBJECT"]/m:xmlData') as $xmlData)
    {
      $xmlData->registerXPathNamespace('s', 'info:lc/xmlns/premis-v2');
      if (0 < count($size = $xmlData->xpath('s:object/s:objectCharacteristics/s:size')))
      {
        $totalSize += $size[0];
      }
    }

    $aip->sizeOnDisk = $totalSize;

    // Get AIP creation date
    $metsHdr = $this->document->xpath('//m:metsHdr');
    if (isset($metsHdr) && null !== $createdAt = $metsHdr[0]['CREATEDATE'])
    {
      $aip->createdAt = $createdAt;
    }

    $aip->save();

    // Main object
    if (null != ($dmdSec = $this->getMainDmdSec()))
    {
      $parent = new QubitInformationObject;
      list($parent, $creation) = $this->processDmdSec($dmdSec, $parent);
      $parent->setLevelOfDescriptionByName('file');

      $parent->parentId = $this->resource->id;
      $parent->save();

      if (count($creation))
      {
        $this->addCreationEvent($parent, $creation);
      }

      // Create relation with AIP
      $relation = new QubitRelation;
      $relation->object = $parent;
      $relation->subject = $aip;
      $relation->typeId = QubitTerm::AIP_RELATION_ID;
      $relation->save();

      // Save creation event and AIP data in ES
      QubitSearch::getInstance()->update($parent);
    }
    else
    {
      $parent = $this->resource;
    }

    $mapping = $this->getStructMapFileToDmdSecMapping();

    foreach ($this->getFilesFromDirectory($this->filename.DIRECTORY_SEPARATOR.'/objects') as $item)
    {
      $parts = pathinfo($item);
      $filename = $parts['basename'];

      // Object UUID
      $objectUUID = $this->getUUID($filename);

      sfContext::getInstance()->getLogger()->info('METSArchivematicaDIP - objectUUID: '.$objectUUID);

      // Create child
      $child = new QubitInformationObject;
      $child->setPublicationStatus($publicationStatus);
      $child->setLevelOfDescriptionByName('item');

      // TODO: use UUID as unique key in the array
      $child->title = substr($filename, 37);
      foreach ($mapping as $k => $v)
      {
        if ($objectUUID == $this->getUUID($k))
        {
          $child->title = $this->getOriginalFilename($k);
        }
      }

      // Add digital object
      $digitalObject = new QubitDigitalObject;
      $digitalObject->assets[] = new QubitAsset($item);
      $digitalObject->usageId = QubitTerm::MASTER_ID;
      $child->digitalObjects[] = $digitalObject;

      // Parent must be set before saving
      $child->parentId = $parent->id;
      $child->save();

      // Process metatadata from METS file
      if (null !== ($dmdSec = $this->searchFileDmdSec($objectUUID, $mapping)))
      {
        list($child, $creation) = $this->processDmdSec($dmdSec, $child);

        if (count($creation))
        {
          $this->addCreationEvent($child, $creation);
        }
      }

      // Storage UUIDs
      $child->addProperty('objectUUID', $objectUUID);
      $child->addProperty('aipUUID', $aipUUID);

      // Create relation with AIP
      $relation = new QubitRelation;
      $relation->object = $child;
      $relation->subject = $aip;
      $relation->typeId = QubitTerm::AIP_RELATION_ID;
      $relation->save();

      // Save creation event and AIP data in ES
      // A lot more data from the METS file (object metadata, events, agents)
      // is obtained in arElasticSearchInformationObjectPdo
      QubitSearch::getInstance()->update($child);
    }

<<<<<<< HEAD
    $aip->save();
    $this->resource->save();
=======
    // Add related digital objects to the AIP in ES
    $aip->save();
>>>>>>> 357fff43

    parent::process();
  }

  protected function getStructMapFileToDmdSecMapping()
  {
    switch ((string)$this->structMap['TYPE'])
    {
      case 'logical':
        $items = $this->structMap->div->div;

        break;

      case 'physical':
        $items = $this->structMap->div->div->div;

        break;
    }

    $explore = function(&$items, &$mapping = array()) use (&$explore)
    {
      foreach ($items as $item)
      {
        switch ((string)$item['TYPE'])
        {
          case 'Directory':
            if (in_array((string)$item['LABEL'], array('metadata', 'submissionDocumentation')))
            {
              continue;
            }

            $explore($item, $mapping);

            break;

          case 'Item':
            $mapping[(string)$item->fptr['FILEID']] = (string)$item['DMDID'];

            break;
        }
      }

      return $mapping;
    };

    return $explore($items);
  }

  /**
   * Find the original filename
   * simple_load_string() is used to make xpath queries faster
   */
  protected function getOriginalFilename($fileid)
  {
    if (false !== $file = $this->document->xpath('//m:fileSec/m:fileGrp[@USE="original"]/m:file[@ID="'.$fileid.'"]'))
    {
      if (null !== $admId = $file[0]['ADMID'])
      {
        $fileData = $file[0];
        $fileData = simplexml_load_string($fileData->asXML());

        if (false !== $xmlData = $this->document->xpath('//m:amdSec[@ID="'.(string)$admId.'"]/m:techMD/m:mdWrap/m:xmlData'))
        {
          $xmlData = $xmlData[0];
          $xmlData = simplexml_load_string($xmlData->asXML());

          $xmlData->registerXPathNamespace('s', 'info:lc/xmlns/premis-v2');
          if (false !== $originalName = $xmlData->xpath('//s:object//s:originalName'))
          {
            return end(explode('/', (string)$originalName[0]));
          }
        }
      }
    }
  }

  protected function getMainDmdSec()
  {
    foreach ($this->document->xpath('//m:structMap[@TYPE="logical" or @TYPE="physical"]') as $item)
    {
      switch ((string)$item['TYPE'])
      {
        case 'logical':
          $dmdId = $item->div['DMDID'];

          break;

        case 'physical':
          $dmdId = $item->div->div['DMDID'];

          break;

        default:
          throw new sfException('Unrecognized structMap layout: '.$item['TYPE']);
      }

      // We're going to need this later
      $this->structMap = $item;

      if (null === $dmdId)
      {
        continue;
      }

      $dmdSec = $this->document->xpath('//m:dmdSec[@ID="'.(string)$dmdId.'"]');
      if (0 < count($dmdSec))
      {
        sfContext::getInstance()->getLogger()->info('METSArchivematicaDIP - dmdSec found!');

        return $dmdSec[0];
      }
    }

    sfContext::getInstance()->getLogger()->info('METSArchivematicaDIP - dmdSec not found!');
  }

  protected function searchFileDmdSec($uuid, $mapping)
  {
    $node = $this->document->xpath('//m:mets/m:fileSec/m:fileGrp[@USE="original"]');

    if (empty($node))
    {
      return;
    }

    foreach ($node[0] as $item)
    {
      if (false !== strstr($item['ID'], $uuid))
      {
        $id = (string)$item['ID'];

        if (isset($mapping[$id]))
        {
          $dmdId = $mapping[$id];

          $dmdSec = $this->document->xpath('//m:mets/m:dmdSec[@ID="'.$dmdId.'"]');
          if (0 < count($dmdSec))
          {
            return $dmdSec[0];
          }
        }
      }
    }
  }
}<|MERGE_RESOLUTION|>--- conflicted
+++ resolved
@@ -419,13 +419,8 @@
       QubitSearch::getInstance()->update($child);
     }
 
-<<<<<<< HEAD
-    $aip->save();
-    $this->resource->save();
-=======
     // Add related digital objects to the AIP in ES
     $aip->save();
->>>>>>> 357fff43
 
     parent::process();
   }
