<<<<<<< HEAD
<?php decorate_with('layout_2col.php') ?>
<?php use_helper('Date') ?>

<?php slot('sidebar') ?>

  <?php include_component('repository', 'contextMenu') ?>

<?php end_slot() ?>

<?php slot('title') ?>

  <h1><?php echo render_title($dc) ?></h1>

  <?php if (isset($sf_request->source)): ?>
    <div class="messages status">
      <?php echo __('This is a duplicate of record %1%', array('%1%' => $sourceInformationObjectLabel)) ?>
=======
<h1><?php echo __('Edit resource metadata - Dublin Core') ?></h1>

<h1 class="label"><?php echo render_title($dc) ?></h1>

<?php if (isset($sf_request->source)): ?>
  <div class="messages status">
    <?php echo __('This is a duplicate of record %1%', array('%1%' => $sourceInformationObjectLabel)) ?>
  </div>
<?php endif; ?>

<?php echo $form->renderGlobalErrors() ?>

<?php if (isset($sf_request->getAttribute('sf_route')->resource)): ?>
  <?php echo $form->renderFormTag(url_for(array($resource, 'module' => 'informationobject', 'action' => 'edit')), array('id' => 'editForm')) ?>
<?php else: ?>
  <?php echo $form->renderFormTag(url_for(array('module' => 'informationobject', 'action' => 'add')), array('id' => 'editForm')) ?>
<?php endif; ?>

  <?php echo $form->renderHiddenFields() ?>

  <?php echo $form->identifier
    ->help(__('The unambiguous reference code used to uniquely identify this resource.'))
    ->label(__('Identifier').' <span class="form-required" title="'.__('This is a mandatory element.').'">*</span>')
    ->renderRow() ?>

  <?php echo render_field($form->title
    ->help(__('The name given to this resource.'))
    ->label(__('Title').' <span class="form-required" title="'.__('This is a mandatory element.').'">*</span>'), $resource) ?>

  <?php echo get_partial('dcNames', $dcNamesComponent->getVarHolder()->getAll()) ?>

  <?php echo get_partial('dcDates', $dcDatesComponent->getVarHolder()->getAll()) ?>

  <div class="form-item">
    <?php echo $form->subjectAccessPoints
      ->label(__('Subject'))
      ->renderLabel() ?>
    <?php echo $form->subjectAccessPoints->render(array('class' => 'form-autocomplete')) ?>
    <?php if (QubitAcl::check(QubitTaxonomy::getById(QubitTaxonomy::SUBJECT_ID), 'createTerm')): ?>
      <input class="add" type="hidden" value="<?php echo url_for(array('module' => 'term', 'action' => 'add', 'taxonomy' => url_for(array(QubitTaxonomy::getById(QubitTaxonomy::SUBJECT_ID), 'module' => 'taxonomy')))) ?> #name"/>
    <?php endif; ?>
    <input class="list" type="hidden" value="<?php echo url_for(array('module' => 'term', 'action' => 'autocomplete', 'taxonomy' => url_for(array(QubitTaxonomy::getById(QubitTaxonomy::SUBJECT_ID), 'module' => 'taxonomy')))) ?>"/>
    <?php echo $form->subjectAccessPoints
      ->help(__('The topic of the resource. Search for an existing term in the Subject taxonomy by typing the first few characters of the term name. Alternatively, type a new name to create and link to a new subject term.'))
      ->renderHelp() ?>
  </div>

  <?php echo render_field($form->scopeAndContent
    ->help(__('An abstract, table of contents or description of the resource\'s scope and contents.'))
    ->label(__('Description')), $resource, array('class' => 'resizable')) ?>

  <?php echo $form->type
    ->help(__('<p>The nature or genre of the resource.</p><p>Assign as many types as applicable. The <em>Type</em> options are limited to the DCMI Type vocabulary.</p><p>Assign the <em>Collection</em> value if this resource is the top-level for a set of lower-level (child) resources.</p><p>Please note: if this resource is linked to a digital object, the <em>image</em>, <em>text</em>, <em>sound</em> or <em>moving image</em> types are added automatically upon output, so do not duplicate those values here.</p>'))
    ->renderRow() ?>

  <div class="section">

    <h3><?php echo __('Child levels (if describing a collection)') ?></h3>

    <table class="multiRow">
      <thead>
        <tr class="even">
          <th style="width: 20%">
            <?php echo __('Identifier') ?>
          </th><th style="width: 80%">
            <?php echo __('Title') ?>
          </th>
        </tr>
      </thead><tbody>
        <tr>
          <td>
            <input name="updateChildLevels[0][identifier]"/>
          </td><td>
            <input name="updateChildLevels[0][title]"/>
          </td>
        </tr>
      </tbody>
    </table>

    <div class="description">
      <?php echo __('<p><strong>Child levels</strong><br/>Use these two fields to add lower levels to a collection level description. Click <em>Add new</em> to create as many child levels as necessary.</p><p>These fields can also be used to add any number of intermediate levels of description (e.g. series, file, etc) between the top and bottom levels in a descriptive hierarchy. Use the hierarchy treeview to re-order hierarchy levels as necessary.</p><p><em>Identifier</em>: The unambiguous reference code used to uniquely identify the child-level resource.</p><p><em>Title</em>: The name given to the child-level resource.</p>') ?>
>>>>>>> 4f9681de
    </div>
  <?php endif; ?>

<?php end_slot() ?>

<?php slot('content') ?>

  <?php echo $form->renderGlobalErrors() ?>

  <?php if (isset($sf_request->getAttribute('sf_route')->resource)): ?>
    <?php echo $form->renderFormTag(url_for(array($resource, 'module' => 'informationobject', 'action' => 'edit')), array('id' => 'editForm')) ?>
  <?php else: ?>
    <?php echo $form->renderFormTag(url_for(array('module' => 'informationobject', 'action' => 'add')), array('id' => 'editForm')) ?>
  <?php endif; ?>

    <?php echo $form->renderHiddenFields() ?>

    <div id="content">

      <fieldset class="collapsible" id="elementsArea">

        <legend><?php echo __('Elements area') ?></legend>

        <?php echo $form->identifier
          ->help(__('The unambiguous reference code used to uniquely identify this resource.'))
          ->label(__('Identifier').' <span class="form-required" title="'.__('This is a mandatory element.').'">*</span>')
          ->renderRow() ?>

        <?php echo render_field($form->title
          ->help(__('The name given to this resource.'))
          ->label(__('Title').' <span class="form-required" title="'.__('This is a mandatory element.').'">*</span>'), $resource) ?>

        <section>

          <h3><?php echo __('Names and dates') ?></h3>

          <?php echo get_partial('informationobject/relatedEvents', array('resource' => $resource)) ?>

          <?php echo get_partial('informationobject/event', $eventComponent->getVarHolder()->getAll()) ?>

        </section>

        <div class="form-item">
          <?php echo $form->subjectAccessPoints
            ->label(__('Subject'))
            ->renderLabel() ?>
          <?php echo $form->subjectAccessPoints->render(array('class' => 'form-autocomplete')) ?>
          <?php if (QubitAcl::check(QubitTaxonomy::getById(QubitTaxonomy::SUBJECT_ID), 'createTerm')): ?>
            <input class="add" type="hidden" value="<?php echo url_for(array('module' => 'term', 'action' => 'add', 'taxonomy' => url_for(array(QubitTaxonomy::getById(QubitTaxonomy::SUBJECT_ID), 'module' => 'taxonomy')))) ?> #name"/>
          <?php endif; ?>
          <input class="list" type="hidden" value="<?php echo url_for(array('module' => 'term', 'action' => 'autocomplete', 'taxonomy' => url_for(array(QubitTaxonomy::getById(QubitTaxonomy::SUBJECT_ID), 'module' => 'taxonomy')))) ?>"/>
          <?php echo $form->subjectAccessPoints
            ->help(__('The topic of the resource. Search for an existing term in the Subject taxonomy by typing the first few characters of the term name. Alternatively, type a new name to create and link to a new subject term.'))
            ->renderHelp() ?>
        </div>

        <?php echo render_field($form->scopeAndContent
          ->help(__('An abstract, table of contents or description of the resource\'s scope and contents.'))
          ->label(__('Description')), $resource, array('class' => 'resizable')) ?>

        <?php echo $form->type
          ->help(__('<p>The nature or genre of the resource.</p><p>Assign as many types as applicable. The <em>Type</em> options are limited to the DCMI Type vocabulary.</p><p>Assign the <em>Collection</em> value if this resource is the top-level for a set of lower-level (child) resources.</p><p>Please note: if this resource is linked to a digital object, the <em>image</em>, <em>text</em>, <em>sound</em> or <em>moving image</em> types are added automatically upon output, so do not duplicate those values here.</p>'))
          ->renderRow() ?>

        <section>

          <h3><?php echo __('Child levels (if describing a collection)') ?></h3>

          <table class="multiRow">
            <thead>
              <tr>
                <th style="width: 20%">
                  <?php echo __('Identifier') ?>
                </th><th style="width: 80%">
                  <?php echo __('Title') ?>
                </th>
              </tr>
            </thead><tbody>
              <tr>
                <td>
                  <input name="updateChildLevels[0][identifier]"/>
                </td><td>
                  <input name="updateChildLevels[0][title]"/>
                </td>
              </tr>
            </tbody>
          </table>

          <div class="description">
            <?php echo __('<p><strong>Child levels</strong><br/>Use these two fields to add lower levels to a collection level description. Click <em>Add new</em> to create as many child levels as necessary.</p><p>These fields can also be used to add any number of intermediate levels of description (e.g. series, file, etc) between the top and bottom levels in a descriptive hierarchy. Use the hierarchy treeview to re-order hierarchy levels as necessary.</p><p><em>Identifier</em>: The unambiguous reference code used to uniquely identify the child-level resource.</p><p><em>Title</em>: The name given to the child-level resource.</p>') ?>
          </div>

        </section>

        <?php echo render_field($form->extentAndMedium
          ->help(__('<p>The file format, physical medium, or dimensions of the resource.</p><p>Please note: if this resource is linked to a digital object, the Internet Media Types (MIME) will be added automatically upon output, so don\'t duplicate those values here.</p>'))
          ->label(__('Format')), $resource, array('class' => 'resizable')) ?>

        <?php echo render_field($form->locationOfOriginals
          ->help(__('Related material(s) from which this resource is derived.'))
          ->label(__('Source')), $resource, array('class' => 'resizable')) ?>

        <?php echo $form->language
          ->help(__('Language(s) of this resource.'))
          ->renderRow(array('class' => 'form-autocomplete')) ?>

        <div class="form-item">
          <?php echo $form->repository
            ->label(__('Relation (isLocatedAt)').' <span class="form-required" title="'.__('This is a mandatory element for this resource or one of its higher descriptive levels (if part of a collection hierarchy).').'">*</span>')
            ->renderLabel() ?>
          <?php echo $form->repository->render(array('class' => 'form-autocomplete')) ?>
          <input class="add" type="hidden" value="<?php echo url_for(array('module' => 'repository', 'action' => 'add')) ?> #authorizedFormOfName"/>
          <input class="list" type="hidden" value="<?php echo url_for($repoAcParams) ?>"/>
          <?php echo $form->repository
            ->help(__('<p>The name of the organization which has custody of the resource.</p><p>Search for an existing name in the organization records by typing the first few characters of the name. Alternatively, type a new name to create and link to a new organization record.</p>'))
            ->renderHelp() ?>
        </div>

        <div class="form-item">
          <?php echo $form->placeAccessPoints
            ->label(__('Coverage (spatial)'))
            ->renderLabel() ?>
          <?php echo $form->placeAccessPoints->render(array('class' => 'form-autocomplete')) ?>
          <?php if (QubitAcl::check(QubitTaxonomy::getById(QubitTaxonomy::PLACE_ID), 'createTerm')): ?>
            <input class="add" type="hidden" value="<?php echo url_for(array('module' => 'term', 'action' => 'add', 'taxonomy' => url_for(array(QubitTaxonomy::getById(QubitTaxonomy::PLACE_ID), 'module' => 'taxonomy')))) ?> #name"/>
          <?php endif; ?>
          <input class="list" type="hidden" value="<?php echo url_for(array('module' => 'term', 'action' => 'autocomplete', 'taxonomy' => url_for(array(QubitTaxonomy::getById(QubitTaxonomy::PLACE_ID), 'module' => 'taxonomy')))) ?>"/>
          <?php echo $form->placeAccessPoints
            ->help(__('<p>The name of a place or geographic area which is a topic of the resource or relevant to its jurisdiction.</p><p>Search for an existing term in the Place taxonomy by typing the first few characters of the place name. Alternatively, type a new name to create and link to a new place.</p><p>Please note: if you entered a place of creation, publication or contribution that will be output automatically, so don’t repeat that place name here.</p>'))
            ->renderHelp() ?>
        </div>

        <?php echo render_field($form->accessConditions
          ->help(__('Information about rights held in and over the resource (e.g. copyright, access conditions, etc.).'))
          ->label(__('Rights')), $resource, array('class' => 'resizable')) ?>

      </fieldset> <!-- #elementsArea -->

      <fieldset class="collapsible collapsed" id="rightsArea">

        <legend><?php echo __('Rights area') ?></legend>

        <?php echo get_partial('right/edit', $rightEditComponent->getVarHolder()->getAll()) ?>

      </fieldset> <!-- #rightsArea -->

      <?php echo get_partial('informationobject/adminInfo', array('form' => $form, 'resource' => $resource)) ?>

    </div>

    <?php echo get_partial('informationobject/editActions', array('resource' => $resource)) ?>

  </form>

<?php end_slot() ?><|MERGE_RESOLUTION|>--- conflicted
+++ resolved
@@ -1,4 +1,3 @@
-<<<<<<< HEAD
 <?php decorate_with('layout_2col.php') ?>
 <?php use_helper('Date') ?>
 
@@ -15,89 +14,6 @@
   <?php if (isset($sf_request->source)): ?>
     <div class="messages status">
       <?php echo __('This is a duplicate of record %1%', array('%1%' => $sourceInformationObjectLabel)) ?>
-=======
-<h1><?php echo __('Edit resource metadata - Dublin Core') ?></h1>
-
-<h1 class="label"><?php echo render_title($dc) ?></h1>
-
-<?php if (isset($sf_request->source)): ?>
-  <div class="messages status">
-    <?php echo __('This is a duplicate of record %1%', array('%1%' => $sourceInformationObjectLabel)) ?>
-  </div>
-<?php endif; ?>
-
-<?php echo $form->renderGlobalErrors() ?>
-
-<?php if (isset($sf_request->getAttribute('sf_route')->resource)): ?>
-  <?php echo $form->renderFormTag(url_for(array($resource, 'module' => 'informationobject', 'action' => 'edit')), array('id' => 'editForm')) ?>
-<?php else: ?>
-  <?php echo $form->renderFormTag(url_for(array('module' => 'informationobject', 'action' => 'add')), array('id' => 'editForm')) ?>
-<?php endif; ?>
-
-  <?php echo $form->renderHiddenFields() ?>
-
-  <?php echo $form->identifier
-    ->help(__('The unambiguous reference code used to uniquely identify this resource.'))
-    ->label(__('Identifier').' <span class="form-required" title="'.__('This is a mandatory element.').'">*</span>')
-    ->renderRow() ?>
-
-  <?php echo render_field($form->title
-    ->help(__('The name given to this resource.'))
-    ->label(__('Title').' <span class="form-required" title="'.__('This is a mandatory element.').'">*</span>'), $resource) ?>
-
-  <?php echo get_partial('dcNames', $dcNamesComponent->getVarHolder()->getAll()) ?>
-
-  <?php echo get_partial('dcDates', $dcDatesComponent->getVarHolder()->getAll()) ?>
-
-  <div class="form-item">
-    <?php echo $form->subjectAccessPoints
-      ->label(__('Subject'))
-      ->renderLabel() ?>
-    <?php echo $form->subjectAccessPoints->render(array('class' => 'form-autocomplete')) ?>
-    <?php if (QubitAcl::check(QubitTaxonomy::getById(QubitTaxonomy::SUBJECT_ID), 'createTerm')): ?>
-      <input class="add" type="hidden" value="<?php echo url_for(array('module' => 'term', 'action' => 'add', 'taxonomy' => url_for(array(QubitTaxonomy::getById(QubitTaxonomy::SUBJECT_ID), 'module' => 'taxonomy')))) ?> #name"/>
-    <?php endif; ?>
-    <input class="list" type="hidden" value="<?php echo url_for(array('module' => 'term', 'action' => 'autocomplete', 'taxonomy' => url_for(array(QubitTaxonomy::getById(QubitTaxonomy::SUBJECT_ID), 'module' => 'taxonomy')))) ?>"/>
-    <?php echo $form->subjectAccessPoints
-      ->help(__('The topic of the resource. Search for an existing term in the Subject taxonomy by typing the first few characters of the term name. Alternatively, type a new name to create and link to a new subject term.'))
-      ->renderHelp() ?>
-  </div>
-
-  <?php echo render_field($form->scopeAndContent
-    ->help(__('An abstract, table of contents or description of the resource\'s scope and contents.'))
-    ->label(__('Description')), $resource, array('class' => 'resizable')) ?>
-
-  <?php echo $form->type
-    ->help(__('<p>The nature or genre of the resource.</p><p>Assign as many types as applicable. The <em>Type</em> options are limited to the DCMI Type vocabulary.</p><p>Assign the <em>Collection</em> value if this resource is the top-level for a set of lower-level (child) resources.</p><p>Please note: if this resource is linked to a digital object, the <em>image</em>, <em>text</em>, <em>sound</em> or <em>moving image</em> types are added automatically upon output, so do not duplicate those values here.</p>'))
-    ->renderRow() ?>
-
-  <div class="section">
-
-    <h3><?php echo __('Child levels (if describing a collection)') ?></h3>
-
-    <table class="multiRow">
-      <thead>
-        <tr class="even">
-          <th style="width: 20%">
-            <?php echo __('Identifier') ?>
-          </th><th style="width: 80%">
-            <?php echo __('Title') ?>
-          </th>
-        </tr>
-      </thead><tbody>
-        <tr>
-          <td>
-            <input name="updateChildLevels[0][identifier]"/>
-          </td><td>
-            <input name="updateChildLevels[0][title]"/>
-          </td>
-        </tr>
-      </tbody>
-    </table>
-
-    <div class="description">
-      <?php echo __('<p><strong>Child levels</strong><br/>Use these two fields to add lower levels to a collection level description. Click <em>Add new</em> to create as many child levels as necessary.</p><p>These fields can also be used to add any number of intermediate levels of description (e.g. series, file, etc) between the top and bottom levels in a descriptive hierarchy. Use the hierarchy treeview to re-order hierarchy levels as necessary.</p><p><em>Identifier</em>: The unambiguous reference code used to uniquely identify the child-level resource.</p><p><em>Title</em>: The name given to the child-level resource.</p>') ?>
->>>>>>> 4f9681de
     </div>
   <?php endif; ?>
 
@@ -134,9 +50,9 @@
 
           <h3><?php echo __('Names and dates') ?></h3>
 
-          <?php echo get_partial('informationobject/relatedEvents', array('resource' => $resource)) ?>
+          <?php echo get_partial('dcNames', $dcNamesComponent->getVarHolder()->getAll()) ?>
 
-          <?php echo get_partial('informationobject/event', $eventComponent->getVarHolder()->getAll()) ?>
+          <?php echo get_partial('dcDates', $dcDatesComponent->getVarHolder()->getAll()) ?>
 
         </section>
 
