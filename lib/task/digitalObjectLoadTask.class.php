--- conflicted
+++ resolved
@@ -80,15 +80,9 @@
     // Get header (first) row
     $header = fgetcsv($fh, 1000);
 
-<<<<<<< HEAD
-    if (!in_array('filename', $header))
-    {
-      throw new sfException('Import file must contain a \'filename\' column');
-=======
     if ((!in_array('information_object_id', $header) && !in_array('identifier', $header)) || !in_array('filename', $header))
     {
       throw new sfException('Import file must contain an \'information_object_id\' or an \'identifier\' column, and a \'filename\' column');
->>>>>>> c2b650b4
     }
 
     $idKey = array_search('information_object_id', $header);
