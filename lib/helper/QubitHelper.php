<?php

/*
 * This file is part of the Access to Memory (AtoM) software.
 *
 * Access to Memory (AtoM) is free software: you can redistribute it and/or modify
 * it under the terms of the GNU Affero General Public License as published by
 * the Free Software Foundation, either version 3 of the License, or
 * (at your option) any later version.
 *
 * Access to Memory (AtoM) is distributed in the hope that it will be useful,
 * but WITHOUT ANY WARRANTY; without even the implied warranty of
 * MERCHANTABILITY or FITNESS FOR A PARTICULAR PURPOSE.  See the
 * GNU General Public License for more details.
 *
 * You should have received a copy of the GNU General Public License
 * along with Access to Memory (AtoM).  If not, see <http://www.gnu.org/licenses/>.
 */

function format_script($script_iso, $culture = null)
{
  $c = sfCultureInfo::getInstance($culture === null ? sfContext::getInstance()->user->getCulture() : $culture);
  $scripts = $c->getScripts();

  if (!isset($scripts[$script_iso]))
  {
    $c = sfCultureInfo::getInstance(sfConfig::get('sf_default_culture'));
    $scripts = $c->getScripts();
  }

  return isset($scripts[$script_iso]) ? $scripts[$script_iso] : '';
}

function render_field($field, $resource, array $options = array())
{
  $options += array('name' => $field->getName());

  $div = null;
  $culture = sfContext::getInstance()->user->getCulture();

  if (isset($resource)
    && property_exists($resource, $options['name'])
      && $culture != $resource->sourceCulture
        && 0 < strlen($source = $resource->__get($options['name'], array('sourceCulture' => true))))
  {
    // TODO Are there cases where the direction of this <div/>'s containing
    // block isn't the direction of the current culture?
    $dir = null;
    $sourceCultureInfo = sfCultureInfo::getInstance($resource->sourceCulture);
    if (sfCultureInfo::getInstance($culture)->direction != $sourceCultureInfo->direction)
    {
      $dir = " dir=\"$sourceCultureInfo->direction\"";
    }

    $div = <<<div
<div class="default-translation"$dir>
  $source
</div>

div;
  }

  unset($options['name']);

  return <<<return
<div class="form-item">
  {$field->renderLabel()}
  {$field->renderError()}
  $div
  {$field->render($options)}
  {$field->renderHelp()}
</div>

return;
}

function render_show($label, $value)
{
  return <<<return
<div class="field">
  <h3>$label</h3>
  <div>
    $value
  </div>
</div>

return;
}

function render_show_repository($label, $resource)
{
  if (isset($resource->repository))
  {
    return render_show($label, link_to(render_title($resource->repository), array($resource->repository, 'module' => 'repository')));
  }

  foreach ($resource->ancestors->orderBy('rgt') as $item)
  {
    if (isset($item->repository))
    {
      return render_show($label, link_to(render_title($item->repository), array($item->repository, 'module' => 'repository'), array('title' => __('Inherited from %1%', array('%1%' => $item)))));
    }
  }
}

function render_title($value, $html = true)
{
  // TODO Workaround for PHP bug, http://bugs.php.net/bug.php?id=47522
  // Also, method_exists is very slow if a string is passed (class lookup), use is_object
  if (is_object($value) && method_exists($value, '__toString'))
  {
    $value = $value->__toString();
  }

  if (0 < strlen($value))
  {
    return (string) $value;
  }

  return ($html ? '<em>' : '').sfContext::getInstance()->i18n->__('Untitled').($html ? '</em>' : '');
}

function render_value($value)
{
  ProjectConfiguration::getActive()->loadHelpers('Text');

  $value = auto_link_text($value);

  // Simple lists
  $value = preg_replace('/(?:^\*.*\r?\n)*(?:^\*.*)/m', "<ul>\n$0\n</ul>", $value);
  $value = preg_replace('/(?:^-.*\r?\n)*(?:^-.*)/m', "<ul>\n$0\n</ul>", $value);
  $value = preg_replace('/^(?:\*|-)\s*(.*)(?:\r?\n)?/m', '<li>$1</li>', $value);

  $value = preg_replace('/(?:\r?\n){2,}/', "</p><p>", $value, -1, $count);
  if (0 < $count)
  {
    $value = "<p>$value</p>";
  }

  $value = preg_replace('/\r?\n/', '<br/>', $value);

  return $value;
}

/**
 * Return a human readable file size, using the appropriate SI prefix
 *
 * @param integer $val value in bytes
 * @return string human-readable value with units
 */
function hr_filesize($val)
{
  $units = array('B', 'KiB', 'MiB', 'GiB', 'TiB');
  for ($i = 0; $i < count($units); $i++)
  {
    if ($val / pow(1024, $i + 1) < 1)
    {
      break;
    }
  }

  return round(($val / pow(1024, $i)), 1).' '.$units[$i];
}

function render_treeview_node($item, array $classes = array(), array $options = array())
{
  // Build array of classes
  $_classes = array();
  foreach ($classes as $key => $value)
  {
    if ($value)
    {
      $_classes[$key] = $key;
    }
  }

  // Start HTML list element
  $node = '<li';

  // Create class attribute from $classes array
  if (0 < count($_classes))
  {
    $node .= ' class="'.implode(' ', $_classes).'"';
  }

  // Add data-xhr-location if exists
  if (isset($options['xhr-location']))
  {
    $node .= ' data-xhr-location="'.esc_entities($options['xhr-location']).'"';
  }

  if ($item instanceof QubitInformationObject)
  {
    $dataTitle = '';

    if (isset($item->levelOfDescription))
    {
      $dataTitle .= $item->levelOfDescription->__toString();
    }

    if (0 < strlen($dataTitle))
    {
      $dataTitle .= ' - ';
    }

    $dataTitle .= $item->getPublicationStatus()->__toString();

    $node .= ' data-title="'.esc_entities($dataTitle).'"';
  }
  else if ($item instanceof QubitTerm)
  {
    $node .= ' data-title="'.sfConfig::get('app_ui_label_term').'"';
  }

  $node .= ' data-content="'.esc_entities(render_title($item)).'"';

  // Close tag
  $node .= '>';

  // Add <i> tag if the node is expandable
  if (isset($_classes['expand']) || isset($_classes['back']) || isset($_classes['ancestor']))
  {
    $node .= '<i></i>&nbsp;';
  }

  if (isset($_classes['more']))
  {
    $node .= '<a href="#">...</a>';
  }
  else
  {
    if ($item instanceof QubitInformationObject)
    {
      // Level of description
      if (null !== $levelOfDescription = QubitTerm::getById($item->levelOfDescriptionId))
      {
        $node .= '<span class="levelOfDescription">'.$levelOfDescription->getName().'</span>';
      }

      // Title
      $title = '';
      if ($item->identifier)
      {
        $title = $item->identifier . "&nbsp;-&nbsp;";
      }
      $title .= render_title($item);

      // Add link
      $node .= link_to($title, array($item, 'module' => 'informationobject'), array('title' => null));

      // Publication status
      if ((null !== $status = $item->getPublicationStatus()) && QubitTerm::PUBLICATION_STATUS_DRAFT_ID == $status->statusId)
      {
        $node .= '<span class="pubStatus">('.$status->__toString().')</span>';
      }
    }
    else if ($item instanceof QubitTerm)
    {
      // Add link
      $node .= link_to(render_title($item), array($item, 'module' => 'term'));
    }
  }

  // Close node tag
  $node .= '</li>';

  return $node;
}

function check_field_visibility($fieldName)
{
  return sfContext::getInstance()->user->isAuthenticated() || sfConfig::get($fieldName, false);
}

<<<<<<< HEAD
function get_search_i18n($hit, $fieldName, $cultureFallback = true, $allowEmpty = true)
{
  if ($hit instanceof Elastica_Result)
  {
    $hit = $hit->getData();
  }

  $value = null;

  if (isset($hit['i18n'][sfContext::getInstance()->user->getCulture()][$fieldName]))
  {
    $value = $hit['i18n'][sfContext::getInstance()->user->getCulture()][$fieldName];
  }
  else if ($cultureFallback && isset($hit['i18n'][$hit['sourceCulture']][$fieldName]))
  {
    $value = $hit['i18n'][$hit['sourceCulture']][$fieldName];
  }
  else if (!$allowEmpty)
  {
    $value = sfContext::getInstance()->i18n->__('Untitled');
  }

  return $value;
=======
function escape_dc($text)
{
  return preg_replace('/\n/', '<lb/>', $text);
>>>>>>> 04aa0f4d
}<|MERGE_RESOLUTION|>--- conflicted
+++ resolved
@@ -272,7 +272,6 @@
   return sfContext::getInstance()->user->isAuthenticated() || sfConfig::get($fieldName, false);
 }
 
-<<<<<<< HEAD
 function get_search_i18n($hit, $fieldName, $cultureFallback = true, $allowEmpty = true)
 {
   if ($hit instanceof Elastica_Result)
@@ -296,9 +295,9 @@
   }
 
   return $value;
-=======
+}
+
 function escape_dc($text)
 {
   return preg_replace('/\n/', '<lb/>', $text);
->>>>>>> 04aa0f4d
 }