--- conflicted
+++ resolved
@@ -54,7 +54,6 @@
     $this->enablePlugins($plugins);
   }
 
-<<<<<<< HEAD
   protected function namespacesClassLoader()
   {
     if (extension_loaded('apc'))
@@ -70,10 +69,11 @@
       'Elastica' => __DIR__.'/../plugins/arElasticSearchPlugin/lib/vendor/Elastica/lib'));
 
     $loader->register();
-=======
+
+  }
+
   public function isPluginEnabled($pluginName)
   {
     return false !== array_search($pluginName, $this->plugins);
->>>>>>> 4f9681de
   }
 }